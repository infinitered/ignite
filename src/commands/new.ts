import { EOL } from "os"
import { GluegunToolbox } from "../types"
import {
  isAndroidInstalled,
  copyBoilerplate,
  renameReactNativeApp,
  replaceMaestroBundleIds,
} from "../tools/react-native"
import { packager, PackagerName } from "../tools/packager"
import {
  p,
  startSpinner,
  stopSpinner,
  clearSpinners,
  stopLastSpinner,
  ascii,
  em,
  link,
  ir,
  prefix,
  prettyPrompt,
  pkgColor,
  hr,
  INDENT,
} from "../tools/pretty"
import type { ValidationsExports } from "../tools/validations"
import { boolFlag } from "../tools/flag"
import { cache } from "../tools/cache"
import {
  expoGoCompatExpectedVersions,
  findAndUpdateDependencyVersions,
} from "../tools/expoGoCompatibility"

type Workflow = "expo" | "prebuild" | "manual"

export interface Options {
  /**
   * alias for `boilerplate`
   *
   * Input Source: `parameter.option`
   * @deprecated flag left in for backwards compatibility, warn them to use old Ignite
   * @default undefined
   */
  b?: string
  /**
   * Input Source: `parameter.option`
   * @deprecated flag left in for backwards compatibility, warn them to use old Ignite
   * @default undefined
   */
  boilerplate?: string
  /**
   * custom bundle identifier for iOS and Android
   *
   * Input Source: `prompt.ask` | `parameter.option`
   * @default `com.${name}`
   * @example 'com.pizzaapp'
   */
  bundle?: string
  /**
   * Log raw parameters for debugging, run formatting script not quietly
   *
   * Input Source: `parameter.option`
   * @default false
   */
  debug?: boolean
  /**
   * Create new git repository and create an initial commit with boilerplate changes
   *
   * Input Source: `prompt.ask` | `parameter.option`
   * @default true
   */
  git?: boolean
  /**
   * Whether or not to run packager install script after project is created
   *
   * Input Source: `prompt.ask` | `parameter.option`
   * @default true
   */
  installDeps?: boolean
  /**
   * Remove existing directory otherwise throw if exists
   *
   * Input Source: `prompt.ask` | `parameter.option`
   * @default false
   */
  overwrite?: boolean
  /**
   * Package manager to install dependencies with
   *
   * Input Source: `prompt.ask`| `parameter.option`
   */
  packager?: "npm" | "yarn" | "pnpm" | "bun"
  /**
   * The target directory where the project will be created.
   *
   * Input Source: `prompt.ask` | `parameter.option`
   * @default `${cwd}/${projectName}`
   */
  targetPath?: string
  /**
   * Whether or not to remove the boilerplate demo code
   *
   * Input Source: `prompt.ask` | `parameter.option`
   * @default false
   */
  removeDemo?: boolean
  /**
   * Whether or not to use the dependency cache to speed up installs
   * Input Source: `parameter.option`
   * @default true
   */
  useCache?: boolean
  /**
   * alias for `yes`
   *
   * Whether or not to accept the default options for all prompts
   *
   * Input Source: `parameter.option`
   * @default false
   */
  y?: boolean
  /**
   * Whether or not to accept the default options for all prompts
   * Input Source: `parameter.option`
   * @default false
   */
  yes?: boolean
  /**
   * Whether or not to opt into specific experimental features
   */
  experimental?: string
  /**
   * Expo workflow to determine if we need to generate native directories
   * and include them in .gitignore or not
   *
   * Input Source: `prompt.ask`| `parameter.option`
   */
  workflow?: Workflow
  /**
   * Whether or not to timeout if the app creation takes too long
   * Input Source: `parameter.option`
   * @default false
   */
  noTimeout?: boolean
}

module.exports = {
  run: async (toolbox: GluegunToolbox) => {
    // #region Toolbox
    const { print, filesystem, system, meta, parameters, strings, prompt } = toolbox
    const { kebabCase } = strings
    const { exists, path, removeAsync, copy, read, write, homedir } = filesystem
    const { info, colors, warning } = print
    const { gray, cyan, yellow, white, red, underline } = colors
    const options: Options = parameters.options

    const isMac = process.platform === "darwin"
    const yname = boolFlag(options.y) || boolFlag(options.yes)
    const noTimeout = options.noTimeout ?? false
    const useDefault = (option: unknown) => yname && option === undefined

    const CMD_INDENT = "  "
    /** Add just a _little_ more spacing to match with spinners and heading */
    const p2 = (m = "") => p(` ${m}`)
    const command = (cmd: string) => p2(white(CMD_INDENT + cmd))

    // Absolute maximum that an app can take after inputs
    // is 10 minutes ... otherwise we've hung up somewhere and need to exit.
    const MAX_APP_CREATION_TIME = 10 * 60 * 1000
    const timeoutExit = () => {
      p()
      p(yellow("Error: App creation timed out."))
      if (!debug) p(gray("Run again with --debug to see what's going on."))
      process.exit(1)
    }

    // #endregion

    // debug?
    const debug = boolFlag(options.debug)
    const log = <T = unknown>(m: T): T => {
      debug && info(` ${m}`)
      return m
    }

    // log raw parameters for debugging
    log(`ignite command: ${parameters.argv.join(" ")}`)
    // #endregion

    // #region Project Name
    // retrieve project name from toolbox
    p()
    const { validateProjectName } = require("../tools/validations") as ValidationsExports
    const projectName = await validateProjectName(toolbox)
    const projectNameKebab = kebabCase(projectName)
    // #endregion

    // #region Boilerplate
    // if they pass in --boilerplate, warn them to use old Ignite
    const bname = options.b || options.boilerplate
    if (bname) {
      p()
      p(yellow(`Different boilerplates are no longer supported in Ignite v4+.`))
      p(gray(`To use the old CLI to support different boilerplates, try:`))
      p(cyan(`npx ignite-cli@3 new ${projectName} --boilerplate ${bname}`))
      process.exit(1)
    }
    // #endregion

    // #region Bundle Identifier
    const defaultBundleIdentifier = `com.${strings.pascalCase(projectName).toLowerCase()}`
    let bundleIdentifier = useDefault(options.bundle) ? defaultBundleIdentifier : options.bundle

    if (bundleIdentifier === undefined) {
      const bundleIdentifierResponse = await prompt.ask(() => ({
        type: "input",
        name: "bundleIdentifier",
        message: "What bundle identifier?",
        initial: defaultBundleIdentifier,
        prefix,
      }))

      bundleIdentifier = bundleIdentifierResponse.bundleIdentifier
    }

    const { validateBundleIdentifier } = require("../tools/validations") as ValidationsExports
    validateBundleIdentifier(toolbox, bundleIdentifier)

    // #endregion

    // #region Project Path
    const defaultTargetPath = path(projectName)
    let targetPath = useDefault(options.targetPath) ? defaultTargetPath : options.targetPath
    if (targetPath === undefined) {
      const targetPathResponse = await prompt.ask(() => ({
        type: "input",
        name: "targetPath",
        message: "Where do you want to start your project?",
        initial: defaultTargetPath,
        prefix,
      }))

      targetPath = targetPathResponse.targetPath
    }

    const handleHomePrefix = (p: string | undefined) =>
      p?.startsWith("~") ? p.replace("~", homedir()) : p
    targetPath = path(handleHomePrefix(targetPath))

    if (isMac && targetPath.indexOf(" ") !== -1) {
      p()
      p(yellow("Error: The project path cannot contain spaces."))
      process.exit(1)
    }
    // #endregion

    // #region Prompt Overwrite
    // if they pass in --overwrite, remove existing directory otherwise throw if exists
    const defaultOverwrite = false
    let overwrite = useDefault(options.overwrite) ? defaultOverwrite : boolFlag(options.overwrite)

    if (exists(targetPath) && overwrite === undefined) {
      const overwriteResponse = await prompt.ask<{ overwrite: boolean }>(() => ({
        type: "confirm",
        name: "overwrite",
        message: `Directory ${targetPath} already exists. Do you want to overwrite it?`,
        initial: defaultOverwrite,
        format: prettyPrompt.format.boolean,
        prefix,
      }))
      overwrite = overwriteResponse.overwrite
    }

    if (exists(targetPath) && overwrite === false) {
      const alreadyExists = `Error: There's already a folder at ${targetPath}. To force overwriting that folder, run with --overwrite or say yes.`
      p()
      p(yellow(alreadyExists))
      process.exit(1)
    }
    // #endregion

    // #region Prompt for Workflow type
    const defaultWorkflow = "expo"
    let workflow = useDefault(options.workflow) ? defaultWorkflow : options.workflow

    if (workflow === undefined) {
      const workflowResponse = await prompt.ask<{ workflow: Workflow }>(() => ({
        type: "select",
        name: "workflow",
        message: "Choose a workflow:",
        choices: [
          {
            name: "Expo Go",
            message:
              "Expo Go         Choose this if: the only native modules you need are included in the Expo SDK",
            value: "expo",
          },
          {
            name: "Expo Prebuild",
            message:
              "Expo Prebuild   Choose this if: you need to add native modules or configuration using Expo config plugins",
            value: "prebuild",
          },
          {
            name: "DIY",
            message:
              "DIY             Choose this if: you want to manage native configuration/modules directly, without Expo config plugins",
            value: "manual",
          },
        ],
        result(name) {
          // Some magical enquirer map function here that returns an object of { [name]: value]}
          // and we only need the value underneath (using name for the cli display to the user)
          // @ts-expect-error
          return this.map(name)[name]
        },
        initial: "expo",
        prefix,
      }))
      workflow = workflowResponse.workflow
    }
    const needsPrebuild = workflow === "prebuild" || workflow === "manual"
    log(`worflow: ${workflow}`)
    log(`needs prebuild: ${needsPrebuild}`)
    // #endregion

    // #region Prompt Git Option
    const defaultGit = true
    let git = useDefault(options.git) ? defaultGit : boolFlag(options.git)

    if (git === undefined) {
      const gitResponse = await prompt.ask<{ git: boolean }>(() => ({
        type: "confirm",
        name: "git",
        message: "Do you want to initialize a git repository?",
        initial: defaultGit,
        format: prettyPrompt.format.boolean,
        prefix,
      }))
      git = gitResponse.git
    }
    // #endregion

    // #region Prompt to Remove Demo code
    const defaultRemoveDemo = false
    let removeDemo = useDefault(options.removeDemo)
      ? defaultRemoveDemo
      : boolFlag(options.removeDemo)
    if (removeDemo === undefined) {
      const removeDemoResponse = await prompt.ask<{ removeDemo: boolean }>(() => ({
        type: "confirm",
        name: "removeDemo",
        message:
          "Remove demo code? We recommend leaving it in if it's your first time using Ignite",
        initial: defaultRemoveDemo,
        format: prettyPrompt.format.boolean,
        prefix,
      }))
      removeDemo = removeDemoResponse.removeDemo
    }
    // #endregion

    // #region Packager
    // check if a packager is provided, or detect one
    // we pass in expo because we can't use pnpm if we're using expo

    const availablePackagers = packager.availablePackagers()
    log(`availablePackagers: ${availablePackagers}`)
    const defaultPackagerName = availablePackagers.includes("yarn") ? "yarn" : "npm"
    let packagerName = useDefault(options.packager) ? defaultPackagerName : options.packager

    const validatePackagerName = (input: unknown): input is PackagerName =>
      typeof input === "string" && ["npm", "yarn", "pnpm", "bun"].includes(input)

    if (packagerName !== undefined && validatePackagerName(packagerName) === false) {
      p()
      p(
        yellow(
          `Error: Invalid packager: "${packagerName}". Valid packagers are npm, yarn, pnpm, bun.`,
        ),
      )
      process.exit(1)
    }

    if (packagerName !== undefined && availablePackagers.includes(packagerName) === false) {
      p()
      p(yellow(`Error: selected "${packagerName}" but packager was not available on system`))
      process.exit(1)
    }

    if (packagerName === undefined) {
      const initial = availablePackagers.findIndex((p) => p === defaultPackagerName)
      const NOT_FOUND = -1

      if (initial === NOT_FOUND) {
        p()
        p(yellow(`Error: Default packager "${defaultPackagerName}" was not available on system`))
        process.exit(1)
      }

      const packagerNameResponse = await prompt.ask<{ packagerName: PackagerName }>(() => ({
        type: "select",
        name: "packagerName",
        message: "Which package manager do you want to use?",
        choices: availablePackagers,
        initial,
        prefix,
      }))
      packagerName = packagerNameResponse.packagerName
    }

    const packagerOptions = { packagerName }

    const isWindows = process.platform === "win32"
    const ignitePath = path(`${meta.src}`, "..")
    const boilerplatePath = path(ignitePath, "boilerplate")
    const boilerplate = (...pathParts: string[]) => path(boilerplatePath, ...pathParts)
    log(`ignitePath: ${ignitePath}`)
    log(`boilerplatePath: ${boilerplatePath}`)

    const defaultInstallDeps = true
    let installDeps = useDefault(options.installDeps)
      ? defaultInstallDeps
      : boolFlag(options.installDeps)
    if (installDeps === undefined) {
      const installDepsResponse = await prompt.ask<{ installDeps: boolean }>(() => ({
        type: "confirm",
        name: "installDeps",
        message: "Do you want to install dependencies?",
        initial: defaultInstallDeps,
        format: prettyPrompt.format.boolean,
        prefix,
      }))
      installDeps = installDepsResponse.installDeps
    }
    // #endregion

    // #region Experimental Features parsing
    let newArch
    const experimentalFlags = options.experimental?.split(",") ?? []
    log(`experimentalFlags: ${experimentalFlags}`)

    experimentalFlags.forEach((flag) => {
      if (flag === "new-arch") {
        newArch = true
      }
    })
    // #endregion

    // #region Prompt to enable New Architecture
    const defaultNewArch = false
    let experimentalNewArch = useDefault(newArch) ? defaultNewArch : boolFlag(newArch)
    if (experimentalNewArch === undefined && workflow !== "expo") {
      const newArchResponse = await prompt.ask<{ experimentalNewArch: boolean }>(() => ({
        type: "confirm",
        name: "experimentalNewArch",
        message: "❗EXPERIMENTAL❗Would you like to enable the New Architecture?",
        initial: defaultNewArch,
        format: prettyPrompt.format.boolean,
        prefix,
      }))
      experimentalNewArch = newArchResponse.experimentalNewArch
    } else {
      // Don't ask this for Expo Go flow since it isn't supported atm due to expo-updates
      experimentalNewArch = false
    }
    // #endregion

    // #region Debug
    // start tracking performance
    const perfStart = new Date().getTime()

    // add a timeout to make sure we don't hang on any errors
    const timeout = noTimeout ? undefined : setTimeout(timeoutExit, MAX_APP_CREATION_TIME)

    // #region Print Welcome
    // welcome everybody!
<<<<<<< HEAD
    const terminalWidth = process.stdout.columns ?? 80
    const logo =
      terminalWidth > 80 ? () => ascii("logo.ascii.txt") : () => ascii("logo-sm.ascii.txt")
    p()
    p()
    p()
    p()
    logo()
    p()
    p()

    const pkg = pkgColor(packagerName)
    p(` █ Creating ${em(projectName)} using ${em(`Ignite ${meta.version()}`)}`)
    p(` █ Powered by ${ir(" ∞ Infinite Red ")} (${link("https://infinite.red")})`)
    p(` █ Package Manager: ${pkg(print.colors.bold(packagerName))}`)
    p(` █ Bundle identifier: ${em(bundleIdentifier)}`)
    p(` █ Path: ${underline(targetPath)}`)
    hr()
    p()
    // #endregion

    // #region Overwrite
    if (exists(targetPath) === "dir" && overwrite === true) {
      const msg = ` Tossing that old app like it's hot`
      startSpinner(msg)
      await removeAsync(targetPath)
      stopSpinner(msg, "🗑️")
    }
    // #endregion

    // #region Copy Boilerplate Files
    startSpinner(" 3D-printing a new React Native app")
    await copyBoilerplate(toolbox, {
      boilerplatePath,
      targetPath,
      excluded: [".vscode", "node_modules", "yarn.lock", "bun.lockb", "package-lock.json"],
      overwrite,
    })
    stopSpinner(" 3D-printing a new React Native app", "🖨")
    // copy the .gitignore if it wasn't copied over
    // Release Ignite installs have the boilerplate's .gitignore in .gitignore.template
    // (see https://github.com/npm/npm/issues/3763); development Ignite still
    // has it in .gitignore. Copy it from one or the other.
    const boilerplateIgnorePath = exists(boilerplate(".gitignore.template"))
      ? boilerplate(".gitignore.template")
      : boilerplate(".gitignore")
    const targetIgnorePath = log(path(targetPath, ".gitignore"))
    copy(log(boilerplateIgnorePath), targetIgnorePath, { overwrite: true })

    if (exists(targetIgnorePath) === false) {
      warning(`  Unable to copy ${boilerplateIgnorePath} to ${targetIgnorePath}`)
    } else if (workflow === "expo" || workflow === "prebuild") {
      // check if we need to add the android and ios directories to the .gitignore
      // for Expo Go or Prebuild workflows
      let gitIgnoreContents = read(targetIgnorePath)
      gitIgnoreContents = gitIgnoreContents
        .replace(/# android/g, "android")
        .replace(/# ios/g, "ios")

      write(targetIgnorePath, gitIgnoreContents)
    }

    // note the original directory
    const cwd = log(process.cwd())

    // jump into the project to do additional tasks
    process.chdir(targetPath)
    // #endregion

    // #region Handle package.json
    // Update package.json:
    // - Replacing app name: We do it on the unparsed file content
    //   since that's easier than updating individual values
    //   in the parsed structure, then we parse that as JSON.
    let packageJsonRaw = read("package.json")
    packageJsonRaw = packageJsonRaw
      .replace(/HelloWorld/g, projectName)
      .replace(/hello-world/g, projectNameKebab)

    // - If we need native dirs, change up start scripts from Expo Go variation to expo run:platform.
    if (needsPrebuild) {
      packageJsonRaw = packageJsonRaw
        .replace(/start --android/g, "run:android")
        .replace(/start --ios/g, "run:ios")
    } else {
      // Expo Go workflow, swap back to compatible Expo Go versions of modules
      log("Changing some dependencies for Expo Go compatibility...")
      log(JSON.stringify(expoGoCompatExpectedVersions))

      packageJsonRaw = findAndUpdateDependencyVersions(packageJsonRaw, expoGoCompatExpectedVersions)
    }

    // - Then write it back out.
    const packageJson = JSON.parse(packageJsonRaw)

    write("./package.json", packageJson)
    // #endregion

    // #region Run Packager Install
    // pnpm/yarn/npm/bun install it

    // check if there is a dependency cache using a hash of the package.json
    const boilerplatePackageJsonHash = cache.hash(read(path(boilerplatePath, "package.json")))
    const cachePath = path(cache.rootdir(), boilerplatePackageJsonHash, packagerName)
    const cacheExists = exists(cachePath) === "dir"

    log(`${!cacheExists ? "expected " : ""}cachePath: ${cachePath}`)
    log(`cacheExists: ${cacheExists}`)

    // use-cache defaults to `false` for now; if we make it robust enough,
    // we can enable it by default in the future.
    const defaultUseCache = false
    const useCache = options.useCache === undefined ? defaultUseCache : boolFlag(options.useCache)

    const shouldUseCache = installDeps && cacheExists && useCache
    if (shouldUseCache) {
      const msg = `Grabbing those ${packagerName} dependencies from the back`
      startSpinner(msg)
      await cache.copy({
        fromRootDir: cachePath,
        toRootDir: targetPath,
        packagerName,
=======
    try {
      const terminalWidth = process.stdout.columns ?? 80
      const logo =
        terminalWidth > 80 ? () => ascii("logo.ascii.txt") : () => ascii("logo-sm.ascii.txt")
      p()
      p()
      p()
      p()
      logo()
      p()
      p()

      const pkg = pkgColor(packagerName)
      p(` █ Creating ${em(projectName)} using ${em(`Ignite ${meta.version()}`)}`)
      p(` █ Powered by ${ir(" ∞ Infinite Red ")} (${link("https://infinite.red")})`)
      p(` █ Package Manager: ${pkg(print.colors.bold(packagerName))}`)
      p(` █ Bundle identifier: ${em(bundleIdentifier)}`)
      p(` █ Path: ${underline(targetPath)}`)
      hr()
      p()
      // #endregion

      // #region Overwrite
      if (exists(targetPath) === "dir" && overwrite === true) {
        const msg = ` Tossing that old app like it's hot`
        startSpinner(msg)
        await removeAsync(targetPath)
        stopSpinner(msg, "🗑️")
      }
      // #endregion

      // #region Local build folder clean
      // Remove some folders that we don't want to copy over
      // This mostly only applies when you're developing locally
      await Promise.all([
        removeAsync(path(boilerplatePath, "node_modules")),
        removeAsync(path(boilerplatePath, "ios", "Pods")),
        removeAsync(path(boilerplatePath, "ios", "build")),
        removeAsync(path(boilerplatePath, "android", ".idea")),
        removeAsync(path(boilerplatePath, "android", ".gradle")),
        removeAsync(path(boilerplatePath, "android", "build")),
      ])
      // #endregion

      // #region Copy Boilerplate Files
      startSpinner(" 3D-printing a new React Native app")
      await copyBoilerplate(toolbox, {
        boilerplatePath,
        targetPath,
        excluded: [".vscode", "node_modules", "yarn.lock"],
        overwrite,
>>>>>>> c0543f78
      })
      stopSpinner(" 3D-printing a new React Native app", "🖨")
      // copy the .gitignore if it wasn't copied over
      // Release Ignite installs have the boilerplate's .gitignore in .gitignore.template
      // (see https://github.com/npm/npm/issues/3763); development Ignite still
      // has it in .gitignore. Copy it from one or the other.
      const boilerplateIgnorePath = exists(boilerplate(".gitignore.template"))
        ? boilerplate(".gitignore.template")
        : boilerplate(".gitignore")
      const targetIgnorePath = log(path(targetPath, ".gitignore"))
      copy(log(boilerplateIgnorePath), targetIgnorePath, { overwrite: true })

      if (exists(targetIgnorePath) === false) {
        warning(`  Unable to copy ${boilerplateIgnorePath} to ${targetIgnorePath}`)
      }

      // note the original directory
      const cwd = log(process.cwd())

      // jump into the project to do additional tasks
      process.chdir(targetPath)
      // #endregion

      // #region Handle package.json
      // Update package.json:
      // - Replacing app name: We do it on the unparsed file content
      //   since that's easier than updating individual values
      //   in the parsed structure, then we parse that as JSON.
      // - If Expo, we also merge in our extra expo stuff.
      // - Then write it back out.
      let packageJsonRaw = read("package.json")
      packageJsonRaw = packageJsonRaw
        .replace(/HelloWorld/g, projectName)
        .replace(/hello-world/g, projectNameKebab)
      const packageJson = JSON.parse(packageJsonRaw)

      write("./package.json", packageJson)
      // #endregion

      // #region Run Packager Install
      // pnpm/yarn/npm install it

      // check if there is a dependency cache using a hash of the package.json
      const boilerplatePackageJsonHash = cache.hash(read(path(boilerplatePath, "package.json")))
      const cachePath = path(cache.rootdir(), boilerplatePackageJsonHash, packagerName)
      const cacheExists = exists(cachePath) === "dir"

      log(`${!cacheExists ? "expected " : ""}cachePath: ${cachePath}`)
      log(`cacheExists: ${cacheExists}`)

      // use-cache defaults to `false` for now; if we make it robust enough,
      // we can enable it by default in the future.
      const defaultUseCache = false
      const useCache = options.useCache === undefined ? defaultUseCache : boolFlag(options.useCache)

      const shouldUseCache = installDeps && cacheExists && useCache
      if (shouldUseCache) {
        const msg = `Grabbing those ${packagerName} dependencies from the back`
        startSpinner(msg)
        await cache.copy({
          fromRootDir: cachePath,
          toRootDir: targetPath,
          packagerName,
        })
        stopSpinner(msg, "📦")
      }

      // #region Rename App
      // rename the app using Ignite
      const renameSpinnerMsg = `Getting those last few details perfect`
      startSpinner(renameSpinnerMsg)

      const boilerplateBundleIdentifier = "com.helloworld"
      await renameReactNativeApp(
        toolbox,
        "HelloWorld",
        projectName,
        boilerplateBundleIdentifier,
        bundleIdentifier,
      )

      await replaceMaestroBundleIds(toolbox, boilerplateBundleIdentifier, bundleIdentifier)

<<<<<<< HEAD
    // #region Enable New Architecture if requested (must happen before prebuild)
    if (experimentalNewArch === true) {
      startSpinner(" Enabling New Architecture")
      try {
        const appJsonRaw = read("app.json")
        const appJson = JSON.parse(appJsonRaw)
        appJson.expo.plugins[1][1].ios.newArchEnabled = true
        appJson.expo.plugins[1][1].android.newArchEnabled = true

        // Adding the "deploymentTarget" key is required for
        // @react-native-async-storage/async-storage to work in the new architecture
        appJson.expo.plugins[1][1].ios.deploymentTarget = "13.4"

        write("./app.json", appJson)
      } catch (e) {
        log(e)
        p(yellow("Unable to enable New Architecture."))
      }
      stopSpinner(" Enabling New Architecture", "🆕")
    }
    // #endregion

    // #region Run Format
    // we can't run this option if we didn't install deps
    if (installDeps === true) {
      // Check if we need to run prebuild to generate native dirs based on workflow
      if (needsPrebuild) {
        const prebuildMessage = ` Generating native template via Expo Prebuild`
        startSpinner(prebuildMessage)
        await packager.run("prebuild:clean", { ...packagerOptions, onProgress: log })
        stopSpinner(prebuildMessage, "🛠️")
      }
      // Make sure all our modifications are formatted nicely
      await packager.run("format", { ...packagerOptions, silent: !debug })
    }
    // #endregion
=======
      stopSpinner(renameSpinnerMsg, "🎨")
      // #endregion
>>>>>>> c0543f78

      const shouldFreshInstallDeps = installDeps && shouldUseCache === false
      if (shouldFreshInstallDeps) {
        const unboxingMessage = `Installing ${packagerName} dependencies (wow these are heavy)`
        startSpinner(unboxingMessage)
        await packager.install({ ...packagerOptions, onProgress: log })
        stopSpinner(unboxingMessage, "🧶")
      }

      // remove the gitignore template
      await removeAsync(".gitignore.template")
      // #endregion

      // #region Cache dependencies
      if (shouldFreshInstallDeps && cacheExists === false && useCache) {
        const msg = `Saving ${packagerName} dependencies for next time`
        startSpinner(msg)
        log(targetPath)
        await cache.copy({
          fromRootDir: targetPath,
          toRootDir: cachePath,
          packagerName,
        })
        stopSpinner(msg, "📦")
      }
      // #endregion

      // #region Run Format
      // we can't run this option if we didn't install deps
      if (installDeps === true) {
        // Make sure all our modifications are formatted nicely
        await packager.run("format", { ...packagerOptions, silent: !debug })
      }
      // #endregion

      // #region Remove Demo code
      if (removeDemo === true) {
        startSpinner(" Removing fancy demo code")
        try {
          const IGNITE = "node " + filesystem.path(__dirname, "..", "..", "bin", "ignite")

          log(`Ignite bin path: ${IGNITE}`)
          await system.run(`${IGNITE} remove-demo ${targetPath}`, {
            onProgress: log,
          })
        } catch (e) {
          log(e)
          p(yellow("Unable to remove demo code."))
        }
        stopSpinner(" Removing fancy demo code", "🛠️")
      }
      // #endregion

      // #region Format generator templates EOL for Windows
      let warnAboutEOL = false
      if (isWindows) {
        // find unix2dos to help convert EOL, usually installed with git, ie:  C:\Program Files\Git\usr\bin\unix2dos.EXE
        const unixToDosPath = await system.exec("which unix2dos")
        // find all templates Ignite provides by default
        const templates = filesystem.find(`${targetPath}/ignite/templates`, {
          directories: false,
          files: true,
          matching: "*.ejs",
        })

        log(`unix2dos path: ${unixToDosPath}`)
        log(`templates to change EOL: ${templates}`)
        if (unixToDosPath) {
          // running the output from `which` result above seems to not work, so just pop the binary name
          const unixToDosCmd = unixToDosPath.split("/").pop()
          const results = await Promise.allSettled(
            templates.map(async (file) => {
              log(`Converting EOL for ${file}`)
              await system.run(`${unixToDosCmd} ${file}`)
            }),
          )

          // inspect the results of conversion and log
          results.forEach((result) => {
            if (result.status === "rejected") {
              warnAboutEOL = true
              log(`Error converting EOL: ${JSON.stringify(result.reason)}`)
            }
          })
        } else {
          warnAboutEOL = true
        }
      }
      // #endregion

      // #region Create Git Repository and Initial Commit
      // commit any changes
      if (git === true) {
        startSpinner(" Backing everything up in source control")
        try {
          // The separate commands works on Windows, but not Mac OS
          if (isWindows) {
            await system.run(log("git init"))
            await system.run(log("git add -A"))
            await system.run(log(`git commit -m "New Ignite ${meta.version()} app`))
          } else {
            await system.run(
              log(`
              \\rm -rf ./.git
              git init;
              git add -A;
              git commit -m "New Ignite ${meta.version()} app";
            `),
            )
          }
        } catch (e) {
          p(
            yellow(
              "Unable to commit the initial changes. Please check your git username and email.",
            ),
          )
        }
        stopSpinner(" Backing everything up in source control", "🗄")
      }

      // back to the original directory
      process.chdir(log(cwd))
      // #endregion

      // #region Print Finish
      // clean up any spinners we forgot to clear
      p()
      hr()
      p()
      clearSpinners()

      // we're done! round performance stats to .xx digits
      const perfDuration = Math.round((new Date().getTime() - perfStart) / 10) / 100

<<<<<<< HEAD
    // no need to timeout, we're done!
    clearTimeout(timeout)

    /** Add just a _little_ more spacing to match with spinners and heading */
    const p2 = (m = "") => p(` ${m}`)

    p2(`Ignited ${em(`${projectName}`)} in ${gray(`${perfDuration}s`)}  🚀 `)
    p2()
    const cliCommand = buildCliCommand({
      flags: {
        b: bname,
        boilerplate: bname,
        bundle: bundleIdentifier,
        debug,
        git,
        installDeps,
        overwrite,
        packager: packagerName,
        targetPath,
        removeDemo,
        experimental: experimentalFlags.length > 0 ? experimentalFlags.join(",") : undefined,
        workflow,
        useCache,
        y: yname,
        yes: yname,
        noTimeout,
      },
      projectName,
      toolbox,
    })

    p2(`For next time: here are the Ignite options you picked!`)

    // create a multi-line string of the command, where each --flag is on it's own line
    const prettyCliCommand = cliCommand
      .split(" ")
      .map((c) => (c === projectName || c?.startsWith("--") ? `${c} \\${EOL}` : c)) // add a line break after the project name and each flag
      .map((c, i, a) => (i === a.length - 1 ? c.replace(`\\${EOL}`, "") : c)) // remove the line break after the last flag
      .map((c) => (c.startsWith("--") ? INDENT + CMD_INDENT + CMD_INDENT + c : c)) // add whitespace to the flags so it looks nice
      .join(" ")

    command(`${prettyCliCommand}`)
    p2()

    if (!isAndroidInstalled(toolbox)) {
      hr()
=======
      /** Add just a _little_ more spacing to match with spinners and heading */
      const p2 = (m = "") => p(` ${m}`)

      p2(`Ignited ${em(`${projectName}`)} in ${gray(`${perfDuration}s`)}  🚀 `)
>>>>>>> c0543f78
      p2()
      const cliCommand = buildCliCommand({
        flags: {
          b: bname,
          boilerplate: bname,
          bundle: bundleIdentifier,
          debug,
          git,
          installDeps,
          overwrite,
          expo,
          packager: packagerName,
          targetPath,
          removeDemo,
          useCache,
          y: yname,
          yes: yname,
        },
        projectName,
        toolbox,
      })

      p2(`For next time: here are the Ignite options you picked!`)

      // create a multi-line string of the command, where each --flag is on it's own line
      const prettyCliCommand = cliCommand
        .split(" ")
        .map((c) => (c === projectName || c?.startsWith("--") ? `${c} \\${EOL}` : c)) // add a line break after the project name and each flag
        .map((c, i, a) => (i === a.length - 1 ? c.replace(`\\${EOL}`, "") : c)) // remove the line break after the last flag
        .map((c) => (c.startsWith("--") ? INDENT + CMD_INDENT + CMD_INDENT + c : c)) // add whitespace to the flags so it looks nice
        .join(" ")

      command(`${prettyCliCommand}`)
      p2()

      if (!isAndroidInstalled(toolbox)) {
        hr()
        p2()
        p2("To run in Android, make sure you've followed the latest")
        p2(`react-native setup instructions. You reference them at:`)
        p2(`${link("https://reactnative.dev/docs/environment-setup")}`)
        p2()
      }

      if (warnAboutEOL) {
        hr()
        p2()
        p2(yellow(`Generator templates could not be converted to Windows EOL.`))
        p2(yellow(`You may want to update these manually with your code editor, more info at:`))
        p2(
          `${link("https://github.com/infinitered/ignite/blob/master/docs/Generators.md#windows")}`,
        )
        p2()
      }

      hr()
      p2()
      p2("Need additional help?")
      p2()
      p2(`Join our Slack community at ${link("http://community.infinite.red.")}`)
      p2()

      hr()
      p2()
      p2("Now get cooking! 🍽")
      command(`cd ${targetPath}`)
      if (!installDeps) command(packager.installCmd({ packagerName }))
      command(`${packagerName} start`)

<<<<<<< HEAD
    hr()
    p2()
    p2("Now get cooking! 🍽")
    command(`cd ${targetPath}`)
    if (!installDeps) command(packager.installCmd({ packagerName }))

    const isMac = process.platform === "darwin"
    if (isMac) {
      command(`${packager.runCmd("ios", packagerOptions)}`)
      p2("Or Android via")
      command(`${packager.runCmd("android", packagerOptions)}`)
    } else {
      command(`${packager.runCmd("android", packagerOptions)}`)
    }
    p2()
    p2()
    // #endregion
=======
      if (isMac) {
        command(`${packager.runCmd("ios", packagerOptions)}`)
      } else {
        command(`${packager.runCmd("android", packagerOptions)}`)
      }

      p2()
      p2("With Expo:")
      command(`cd ${projectName}`)
      if (!installDeps) command(packager.installCmd({ packagerName }))
      command(`${packager.runCmd("expo:start", packagerOptions)}`)
      p2()
      p2()
      // #endregion

      // this is a hack to prevent the process from hanging
      // if there are any tasks left in the event loop
      // like I/O operations to process.stdout and process.stderr
      // see https://github.com/infinitered/ignite/issues/2084
      process.exit(0)
    } catch (e) {
      stopLastSpinner("❌")
      p2(red(`\nThe following error occurred:`))
      p2()
      p2(red(e.toString()))

      p2()
      p2("Consider opening an issue with the following information at:")
      p2(
        `${link(
          "https://github.com/infinitered/ignite/issues/new?template=bug_report.yml&labels=bug",
        )}`,
      )
      p2()
>>>>>>> c0543f78

      startSpinner(" Gathering system and project details")
      try {
        const IGNITE = "node " + filesystem.path(__dirname, "..", "..", "bin", "ignite")
        const doctorResults = await system.run(`${IGNITE} doctor`)
        p(`\n\n${doctorResults}`)
      } catch (e) {
        p(yellow("Unable to gather system and project details."))
      }
      clearSpinners()
      process.exit(1)
    }
  },
}

function buildCliCommand(args: {
  flags: Required<Options>
  toolbox: GluegunToolbox
  projectName: string
}): string {
  const { flags, toolbox, projectName } = args
  const { strings } = toolbox
  const { kebabCase } = strings

  type Flag = keyof typeof flags
  type FlagEntry = [key: Flag, value: Options[Flag]]

  const privateFlags: Flag[] = ["b", "boilerplate", "debug", "useCache", "y", "yes"]

  const stringFlag = ([key, value]: FlagEntry) => `--${kebabCase(key)}=${value}`
  const booleanFlag = ([key, value]: FlagEntry) =>
    value ? `--${kebabCase(key)}` : `--${kebabCase(key)}=${value}`

  const cliCommand = `npx ignite-cli new ${projectName} ${(Object.entries(flags) as FlagEntry[])
    .filter(([key]) => privateFlags.includes(key) === false)
    .filter(([, value]) => value !== undefined)
    .map(([key, value]) =>
      typeof value === "boolean" ? booleanFlag([key, value]) : stringFlag([key, value]),
    )
    .join(" ")}`

  return cliCommand
}<|MERGE_RESOLUTION|>--- conflicted
+++ resolved
@@ -12,7 +12,6 @@
   startSpinner,
   stopSpinner,
   clearSpinners,
-  stopLastSpinner,
   ascii,
   em,
   link,
@@ -22,6 +21,7 @@
   pkgColor,
   hr,
   INDENT,
+  stopLastSpinner,
 } from "../tools/pretty"
 import type { ValidationsExports } from "../tools/validations"
 import { boolFlag } from "../tools/flag"
@@ -154,7 +154,6 @@
     const { gray, cyan, yellow, white, red, underline } = colors
     const options: Options = parameters.options
 
-    const isMac = process.platform === "darwin"
     const yname = boolFlag(options.y) || boolFlag(options.yes)
     const noTimeout = options.noTimeout ?? false
     const useDefault = (option: unknown) => yname && option === undefined
@@ -247,11 +246,6 @@
       p?.startsWith("~") ? p.replace("~", homedir()) : p
     targetPath = path(handleHomePrefix(targetPath))
 
-    if (isMac && targetPath.indexOf(" ") !== -1) {
-      p()
-      p(yellow("Error: The project path cannot contain spaces."))
-      process.exit(1)
-    }
     // #endregion
 
     // #region Prompt Overwrite
@@ -475,130 +469,6 @@
 
     // #region Print Welcome
     // welcome everybody!
-<<<<<<< HEAD
-    const terminalWidth = process.stdout.columns ?? 80
-    const logo =
-      terminalWidth > 80 ? () => ascii("logo.ascii.txt") : () => ascii("logo-sm.ascii.txt")
-    p()
-    p()
-    p()
-    p()
-    logo()
-    p()
-    p()
-
-    const pkg = pkgColor(packagerName)
-    p(` █ Creating ${em(projectName)} using ${em(`Ignite ${meta.version()}`)}`)
-    p(` █ Powered by ${ir(" ∞ Infinite Red ")} (${link("https://infinite.red")})`)
-    p(` █ Package Manager: ${pkg(print.colors.bold(packagerName))}`)
-    p(` █ Bundle identifier: ${em(bundleIdentifier)}`)
-    p(` █ Path: ${underline(targetPath)}`)
-    hr()
-    p()
-    // #endregion
-
-    // #region Overwrite
-    if (exists(targetPath) === "dir" && overwrite === true) {
-      const msg = ` Tossing that old app like it's hot`
-      startSpinner(msg)
-      await removeAsync(targetPath)
-      stopSpinner(msg, "🗑️")
-    }
-    // #endregion
-
-    // #region Copy Boilerplate Files
-    startSpinner(" 3D-printing a new React Native app")
-    await copyBoilerplate(toolbox, {
-      boilerplatePath,
-      targetPath,
-      excluded: [".vscode", "node_modules", "yarn.lock", "bun.lockb", "package-lock.json"],
-      overwrite,
-    })
-    stopSpinner(" 3D-printing a new React Native app", "🖨")
-    // copy the .gitignore if it wasn't copied over
-    // Release Ignite installs have the boilerplate's .gitignore in .gitignore.template
-    // (see https://github.com/npm/npm/issues/3763); development Ignite still
-    // has it in .gitignore. Copy it from one or the other.
-    const boilerplateIgnorePath = exists(boilerplate(".gitignore.template"))
-      ? boilerplate(".gitignore.template")
-      : boilerplate(".gitignore")
-    const targetIgnorePath = log(path(targetPath, ".gitignore"))
-    copy(log(boilerplateIgnorePath), targetIgnorePath, { overwrite: true })
-
-    if (exists(targetIgnorePath) === false) {
-      warning(`  Unable to copy ${boilerplateIgnorePath} to ${targetIgnorePath}`)
-    } else if (workflow === "expo" || workflow === "prebuild") {
-      // check if we need to add the android and ios directories to the .gitignore
-      // for Expo Go or Prebuild workflows
-      let gitIgnoreContents = read(targetIgnorePath)
-      gitIgnoreContents = gitIgnoreContents
-        .replace(/# android/g, "android")
-        .replace(/# ios/g, "ios")
-
-      write(targetIgnorePath, gitIgnoreContents)
-    }
-
-    // note the original directory
-    const cwd = log(process.cwd())
-
-    // jump into the project to do additional tasks
-    process.chdir(targetPath)
-    // #endregion
-
-    // #region Handle package.json
-    // Update package.json:
-    // - Replacing app name: We do it on the unparsed file content
-    //   since that's easier than updating individual values
-    //   in the parsed structure, then we parse that as JSON.
-    let packageJsonRaw = read("package.json")
-    packageJsonRaw = packageJsonRaw
-      .replace(/HelloWorld/g, projectName)
-      .replace(/hello-world/g, projectNameKebab)
-
-    // - If we need native dirs, change up start scripts from Expo Go variation to expo run:platform.
-    if (needsPrebuild) {
-      packageJsonRaw = packageJsonRaw
-        .replace(/start --android/g, "run:android")
-        .replace(/start --ios/g, "run:ios")
-    } else {
-      // Expo Go workflow, swap back to compatible Expo Go versions of modules
-      log("Changing some dependencies for Expo Go compatibility...")
-      log(JSON.stringify(expoGoCompatExpectedVersions))
-
-      packageJsonRaw = findAndUpdateDependencyVersions(packageJsonRaw, expoGoCompatExpectedVersions)
-    }
-
-    // - Then write it back out.
-    const packageJson = JSON.parse(packageJsonRaw)
-
-    write("./package.json", packageJson)
-    // #endregion
-
-    // #region Run Packager Install
-    // pnpm/yarn/npm/bun install it
-
-    // check if there is a dependency cache using a hash of the package.json
-    const boilerplatePackageJsonHash = cache.hash(read(path(boilerplatePath, "package.json")))
-    const cachePath = path(cache.rootdir(), boilerplatePackageJsonHash, packagerName)
-    const cacheExists = exists(cachePath) === "dir"
-
-    log(`${!cacheExists ? "expected " : ""}cachePath: ${cachePath}`)
-    log(`cacheExists: ${cacheExists}`)
-
-    // use-cache defaults to `false` for now; if we make it robust enough,
-    // we can enable it by default in the future.
-    const defaultUseCache = false
-    const useCache = options.useCache === undefined ? defaultUseCache : boolFlag(options.useCache)
-
-    const shouldUseCache = installDeps && cacheExists && useCache
-    if (shouldUseCache) {
-      const msg = `Grabbing those ${packagerName} dependencies from the back`
-      startSpinner(msg)
-      await cache.copy({
-        fromRootDir: cachePath,
-        toRootDir: targetPath,
-        packagerName,
-=======
     try {
       const terminalWidth = process.stdout.columns ?? 80
       const logo =
@@ -630,27 +500,13 @@
       }
       // #endregion
 
-      // #region Local build folder clean
-      // Remove some folders that we don't want to copy over
-      // This mostly only applies when you're developing locally
-      await Promise.all([
-        removeAsync(path(boilerplatePath, "node_modules")),
-        removeAsync(path(boilerplatePath, "ios", "Pods")),
-        removeAsync(path(boilerplatePath, "ios", "build")),
-        removeAsync(path(boilerplatePath, "android", ".idea")),
-        removeAsync(path(boilerplatePath, "android", ".gradle")),
-        removeAsync(path(boilerplatePath, "android", "build")),
-      ])
-      // #endregion
-
       // #region Copy Boilerplate Files
       startSpinner(" 3D-printing a new React Native app")
       await copyBoilerplate(toolbox, {
         boilerplatePath,
         targetPath,
-        excluded: [".vscode", "node_modules", "yarn.lock"],
+        excluded: [".vscode", "node_modules", "yarn.lock", "bun.lockb", "package-lock.json"],
         overwrite,
->>>>>>> c0543f78
       })
       stopSpinner(" 3D-printing a new React Native app", "🖨")
       // copy the .gitignore if it wasn't copied over
@@ -665,6 +521,15 @@
 
       if (exists(targetIgnorePath) === false) {
         warning(`  Unable to copy ${boilerplateIgnorePath} to ${targetIgnorePath}`)
+      } else if (workflow === "expo" || workflow === "prebuild") {
+        // check if we need to add the android and ios directories to the .gitignore
+        // for Expo Go or Prebuild workflows
+        let gitIgnoreContents = read(targetIgnorePath)
+        gitIgnoreContents = gitIgnoreContents
+          .replace(/# android/g, "android")
+          .replace(/# ios/g, "ios")
+
+        write(targetIgnorePath, gitIgnoreContents)
       }
 
       // note the original directory
@@ -679,19 +544,35 @@
       // - Replacing app name: We do it on the unparsed file content
       //   since that's easier than updating individual values
       //   in the parsed structure, then we parse that as JSON.
-      // - If Expo, we also merge in our extra expo stuff.
-      // - Then write it back out.
       let packageJsonRaw = read("package.json")
       packageJsonRaw = packageJsonRaw
         .replace(/HelloWorld/g, projectName)
         .replace(/hello-world/g, projectNameKebab)
+
+      // - If we need native dirs, change up start scripts from Expo Go variation to expo run:platform.
+      if (needsPrebuild) {
+        packageJsonRaw = packageJsonRaw
+          .replace(/start --android/g, "run:android")
+          .replace(/start --ios/g, "run:ios")
+      } else {
+        // Expo Go workflow, swap back to compatible Expo Go versions of modules
+        log("Changing some dependencies for Expo Go compatibility...")
+        log(JSON.stringify(expoGoCompatExpectedVersions))
+
+        packageJsonRaw = findAndUpdateDependencyVersions(
+          packageJsonRaw,
+          expoGoCompatExpectedVersions,
+        )
+      }
+
+      // - Then write it back out.
       const packageJson = JSON.parse(packageJsonRaw)
 
       write("./package.json", packageJson)
       // #endregion
 
       // #region Run Packager Install
-      // pnpm/yarn/npm install it
+      // pnpm/yarn/npm/bun install it
 
       // check if there is a dependency cache using a hash of the package.json
       const boilerplatePackageJsonHash = cache.hash(read(path(boilerplatePath, "package.json")))
@@ -734,47 +615,8 @@
 
       await replaceMaestroBundleIds(toolbox, boilerplateBundleIdentifier, bundleIdentifier)
 
-<<<<<<< HEAD
-    // #region Enable New Architecture if requested (must happen before prebuild)
-    if (experimentalNewArch === true) {
-      startSpinner(" Enabling New Architecture")
-      try {
-        const appJsonRaw = read("app.json")
-        const appJson = JSON.parse(appJsonRaw)
-        appJson.expo.plugins[1][1].ios.newArchEnabled = true
-        appJson.expo.plugins[1][1].android.newArchEnabled = true
-
-        // Adding the "deploymentTarget" key is required for
-        // @react-native-async-storage/async-storage to work in the new architecture
-        appJson.expo.plugins[1][1].ios.deploymentTarget = "13.4"
-
-        write("./app.json", appJson)
-      } catch (e) {
-        log(e)
-        p(yellow("Unable to enable New Architecture."))
-      }
-      stopSpinner(" Enabling New Architecture", "🆕")
-    }
-    // #endregion
-
-    // #region Run Format
-    // we can't run this option if we didn't install deps
-    if (installDeps === true) {
-      // Check if we need to run prebuild to generate native dirs based on workflow
-      if (needsPrebuild) {
-        const prebuildMessage = ` Generating native template via Expo Prebuild`
-        startSpinner(prebuildMessage)
-        await packager.run("prebuild:clean", { ...packagerOptions, onProgress: log })
-        stopSpinner(prebuildMessage, "🛠️")
-      }
-      // Make sure all our modifications are formatted nicely
-      await packager.run("format", { ...packagerOptions, silent: !debug })
-    }
-    // #endregion
-=======
       stopSpinner(renameSpinnerMsg, "🎨")
       // #endregion
->>>>>>> c0543f78
 
       const shouldFreshInstallDeps = installDeps && shouldUseCache === false
       if (shouldFreshInstallDeps) {
@@ -802,9 +644,38 @@
       }
       // #endregion
 
+      // #region Enable New Architecture if requested (must happen before prebuild)
+      if (experimentalNewArch === true) {
+        startSpinner(" Enabling New Architecture")
+        try {
+          const appJsonRaw = read("app.json")
+          const appJson = JSON.parse(appJsonRaw)
+          appJson.expo.plugins[1][1].ios.newArchEnabled = true
+          appJson.expo.plugins[1][1].android.newArchEnabled = true
+
+          // Adding the "deploymentTarget" key is required for
+          // @react-native-async-storage/async-storage to work in the new architecture
+          appJson.expo.plugins[1][1].ios.deploymentTarget = "13.4"
+
+          write("./app.json", appJson)
+        } catch (e) {
+          log(e)
+          p(yellow("Unable to enable New Architecture."))
+        }
+        stopSpinner(" Enabling New Architecture", "🆕")
+      }
+      // #endregion
+
       // #region Run Format
       // we can't run this option if we didn't install deps
       if (installDeps === true) {
+        // Check if we need to run prebuild to generate native dirs based on workflow
+        if (needsPrebuild) {
+          const prebuildMessage = ` Generating native template via Expo Prebuild`
+          startSpinner(prebuildMessage)
+          await packager.run("prebuild:clean", { ...packagerOptions, onProgress: log })
+          stopSpinner(prebuildMessage, "🛠️")
+        }
         // Make sure all our modifications are formatted nicely
         await packager.run("format", { ...packagerOptions, silent: !debug })
       }
@@ -909,59 +780,10 @@
       // we're done! round performance stats to .xx digits
       const perfDuration = Math.round((new Date().getTime() - perfStart) / 10) / 100
 
-<<<<<<< HEAD
-    // no need to timeout, we're done!
-    clearTimeout(timeout)
-
-    /** Add just a _little_ more spacing to match with spinners and heading */
-    const p2 = (m = "") => p(` ${m}`)
-
-    p2(`Ignited ${em(`${projectName}`)} in ${gray(`${perfDuration}s`)}  🚀 `)
-    p2()
-    const cliCommand = buildCliCommand({
-      flags: {
-        b: bname,
-        boilerplate: bname,
-        bundle: bundleIdentifier,
-        debug,
-        git,
-        installDeps,
-        overwrite,
-        packager: packagerName,
-        targetPath,
-        removeDemo,
-        experimental: experimentalFlags.length > 0 ? experimentalFlags.join(",") : undefined,
-        workflow,
-        useCache,
-        y: yname,
-        yes: yname,
-        noTimeout,
-      },
-      projectName,
-      toolbox,
-    })
-
-    p2(`For next time: here are the Ignite options you picked!`)
-
-    // create a multi-line string of the command, where each --flag is on it's own line
-    const prettyCliCommand = cliCommand
-      .split(" ")
-      .map((c) => (c === projectName || c?.startsWith("--") ? `${c} \\${EOL}` : c)) // add a line break after the project name and each flag
-      .map((c, i, a) => (i === a.length - 1 ? c.replace(`\\${EOL}`, "") : c)) // remove the line break after the last flag
-      .map((c) => (c.startsWith("--") ? INDENT + CMD_INDENT + CMD_INDENT + c : c)) // add whitespace to the flags so it looks nice
-      .join(" ")
-
-    command(`${prettyCliCommand}`)
-    p2()
-
-    if (!isAndroidInstalled(toolbox)) {
-      hr()
-=======
-      /** Add just a _little_ more spacing to match with spinners and heading */
-      const p2 = (m = "") => p(` ${m}`)
+      // no need to timeout, we're done!
+      clearTimeout(timeout)
 
       p2(`Ignited ${em(`${projectName}`)} in ${gray(`${perfDuration}s`)}  🚀 `)
->>>>>>> c0543f78
       p2()
       const cliCommand = buildCliCommand({
         flags: {
@@ -972,13 +794,15 @@
           git,
           installDeps,
           overwrite,
-          expo,
           packager: packagerName,
           targetPath,
           removeDemo,
+          experimental: experimentalFlags.length > 0 ? experimentalFlags.join(",") : undefined,
+          workflow,
           useCache,
           y: yname,
           yes: yname,
+          noTimeout,
         },
         projectName,
         toolbox,
@@ -1012,7 +836,7 @@
         p2(yellow(`Generator templates could not be converted to Windows EOL.`))
         p2(yellow(`You may want to update these manually with your code editor, more info at:`))
         p2(
-          `${link("https://github.com/infinitered/ignite/blob/master/docs/Generators.md#windows")}`,
+          `${link("https://github.com/infinitered/ignite/blob/master/docs/Generators.mdwas ")}`,
         )
         p2()
       }
@@ -1029,38 +853,15 @@
       p2("Now get cooking! 🍽")
       command(`cd ${targetPath}`)
       if (!installDeps) command(packager.installCmd({ packagerName }))
-      command(`${packagerName} start`)
-
-<<<<<<< HEAD
-    hr()
-    p2()
-    p2("Now get cooking! 🍽")
-    command(`cd ${targetPath}`)
-    if (!installDeps) command(packager.installCmd({ packagerName }))
-
-    const isMac = process.platform === "darwin"
-    if (isMac) {
-      command(`${packager.runCmd("ios", packagerOptions)}`)
-      p2("Or Android via")
-      command(`${packager.runCmd("android", packagerOptions)}`)
-    } else {
-      command(`${packager.runCmd("android", packagerOptions)}`)
-    }
-    p2()
-    p2()
-    // #endregion
-=======
+
+      const isMac = process.platform === "darwin"
       if (isMac) {
         command(`${packager.runCmd("ios", packagerOptions)}`)
+        p2("Or Android via")
+        command(`${packager.runCmd("android", packagerOptions)}`)
       } else {
         command(`${packager.runCmd("android", packagerOptions)}`)
       }
-
-      p2()
-      p2("With Expo:")
-      command(`cd ${projectName}`)
-      if (!installDeps) command(packager.installCmd({ packagerName }))
-      command(`${packager.runCmd("expo:start", packagerOptions)}`)
       p2()
       p2()
       // #endregion
@@ -1084,7 +885,6 @@
         )}`,
       )
       p2()
->>>>>>> c0543f78
 
       startSpinner(" Gathering system and project details")
       try {
