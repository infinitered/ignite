--- conflicted
+++ resolved
@@ -2,14 +2,8 @@
 
 import { Options } from "./new"
 import { boolFlag } from "../tools/flag"
-<<<<<<< HEAD
 import { frontMatterDirectoryDir, generateFromTemplate, runGenerator } from "../tools/generators"
 import { command, heading, p, prettyPrompt, warning } from "../tools/pretty"
-import { Options } from "./new"
-=======
-import { generateFromTemplate, runGenerator } from "../tools/generators"
-import { command, heading, p, warning } from "../tools/pretty"
->>>>>>> 199a2149
 
 const SUB_DIR_DELIMITER = "/"
 
