--- conflicted
+++ resolved
@@ -17,11 +17,7 @@
   // what generator are we running?
   const generator = parameters.command.toLowerCase()
 
-<<<<<<< HEAD
-  // we need an option for this generator
-=======
   // we need a platform to generate app-icons
->>>>>>> 6b720a81
   const option = parameters.first
   if (!option) {
     warning(`⚠️  Please specify which icons you would like to generate:`)
