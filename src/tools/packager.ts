--- conflicted
+++ resolved
@@ -148,11 +148,7 @@
   } else if (options.packagerName === "npm") {
     return `npm install${silent}`
   } else if (options.packagerName === "bun") {
-<<<<<<< HEAD
-    return `bun install`
-=======
     return `bun install${silent}`
->>>>>>> c151b928
   } else {
     return installCmd({ ...options, packagerName: detectPackager() })
   }
