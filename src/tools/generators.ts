import * as ejs from "ejs"
import { filesystem, GluegunToolbox, GluegunPatchingPatchOptions, patching, strings } from "gluegun"
import { Options } from "gluegun/build/types/domain/options"
import * as sharp from "sharp"
import * as YAML from "yaml"
import { command, direction, heading, igniteHeading, p, warning } from "./pretty"

const NEW_LINE = filesystem.eol

export function runGenerator(
  toolbox: GluegunToolbox,
  generateFunc: (toolbox: GluegunToolbox) => Promise<void>,
  generator?: string,
) {
  const { parameters } = toolbox

  p()
  if (parameters.options.help || parameters.options.list) {
    // show help or list generators
    showGeneratorHelp(toolbox)
  } else if (parameters.options.update) {
    // update with fresh generators
    updateGenerators(toolbox)
  } else {
    if (generator) {
      const isValid = validateGenerator(generator)
      if (!isValid) return
    } else {
      // catch-all, just show help
      showGeneratorHelp(toolbox)
      return
    }

    generateFunc(toolbox)
  }
}

function validateGenerator(generator?: string) {
  const generators = installedGenerators()

  if (!generators.includes(generator)) {
    warning(`⚠️  Generator "${generator}" isn't installed.`)
    p()

    if (availableGenerators().includes(generator)) {
      direction("Install the generator with:")
      p()
      command(`ignite generate ${generator} --update`)
      p()
      direction("... and then try again!")
    } else {
      direction("Check your spelling and try again")
    }

    return false
  }

  return true
}

// eslint-disable-next-line @typescript-eslint/no-unused-vars
export function showGeneratorHelp(toolbox: GluegunToolbox) {
  igniteHeading()
  heading("Ignite Generators")
  p()
  p("When you create a new app with Ignite CLI, it will install several generator")
  p("templates in the project folder under the `ignite/templates` folder.")
  p()
  heading("Commands")
  p()
  command("--list  ", "List installed generators", ["ignite g --list"])
  command(
    "--update",
    "Update installed generators. You can also use the 'ignite update X' format",
    ["ignite g --update", `ignite g model --update`, `ignite update model`, `ignite update --all`],
  )
  warning("          ⚠️  this erases any customizations you've made!")
  p()
  heading("Installed generators")
  p()
  showGenerators()
}

function showGenerators() {
  if (!isIgniteProject()) {
    warning("⚠️  Not in an Ignite project root. Go to your Ignite project root to see generators.")
    return
  }

  const generators = installedGenerators()
  const longestGen = generators.reduce((c, g) => Math.max(c, g.length), 0)
  generators.forEach((g) => {
    if (g === "app-icon") {
      // specialty app-icon generator
      command(g.padEnd(longestGen), `generates app-icons`, [`ignite g ${g} all|ios|android|expo`])
    } else if (g === "splash-screen") {
      // specialty splash-screen generator
      command(g.padEnd(longestGen), `generates splash-screen`, [
        `ignite g ${g} "#191015" [--android-size=180 --ios-size=212]`,
      ])
    } else {
      // standard generators
      command(g.padEnd(longestGen), `generates a ${g}`, [`ignite g ${g} Demo`])
    }
  })
}

export function updateGenerators(toolbox: GluegunToolbox) {
  const { parameters } = toolbox

  if (!isIgniteProject()) {
    warning("⚠️  Not in an Ignite project root. Go to your Ignite project root to see generators.")
    return
  }

  let generatorsToUpdate
  if (parameters.first) {
    // only update the specified one
    generatorsToUpdate = [parameters.first]
  } else {
    // update any available generators
    generatorsToUpdate = availableGenerators()
  }

  const changes = installGenerators(generatorsToUpdate)
  const distinct = (val, index, self) => self.indexOf(val) === index
  const allGenerators = changes.concat(generatorsToUpdate).filter(distinct).sort()

  heading(`Updated ${changes.length} generator${changes.length === 1 ? "" : "s"}`)
  allGenerators.forEach((g) => {
    if (changes.includes(g)) {
      heading(`  ${g} - updated`)
    } else {
      p(`  ${g} - no changes`)
    }
  })
}

function isIgniteProject(): boolean {
  return filesystem.exists("./ignite") === "dir"
}

function cwd() {
  return process.cwd()
}

function igniteDir() {
  return filesystem.path(cwd(), "ignite")
}

function appDir() {
  return filesystem.path(cwd(), "app")
}

function templatesDir() {
  return filesystem.path(igniteDir(), "templates")
}

function frontMatter(contents: string) {
  const parts = contents.split(`---${NEW_LINE}`)
  if (parts.length === 1 || parts.length === 3) {
    return {
      data: parts[1] ? YAML.parse(parts[1]) : {},
      content: parts[2] ?? parts[0],
    }
  } else {
    return {}
  }
}

/**
 * Patch front matter configuration
 */
type Patch = GluegunPatchingPatchOptions & {
  path: string
  append?: string
  prepend?: string
  replace?: string
  skip?: boolean
}

/**
 * Handles patching files via front matter config
 */
async function handlePatches(data: { patches?: Patch[]; patch?: Patch }) {
  const patches = data.patches ?? []
  if (data.patch) patches.push(data.patch)
  for (const patch of patches) {
    const { path: patchPath, skip, ...patchOpts } = patch
    if (patchPath && !skip) {
      if (patchOpts.append) {
        await patching.append(patchPath, patchOpts.append)
      }
      if (patchOpts.prepend) {
        await patching.prepend(patchPath, patchOpts.prepend)
      }
      if (patchOpts.replace) {
        await patching.replace(patchPath, patchOpts.replace, patchOpts.insert)
      }
      await patching.patch(patchPath, patchOpts)
    }
  }
}

/**
 * Finds generator templates installed in the current project
 */
function installedGenerators(): string[] {
  const { subdirectories, separator } = filesystem

  const generators = subdirectories(templatesDir()).map((g) => g.split(separator).slice(-1)[0])

  return generators
}

type GeneratorOptions = {
  name: string
  skipIndexFile?: boolean
<<<<<<< HEAD
  subdirectory: string
=======
  overwrite: boolean
>>>>>>> 406d4e6d
}

/**
 * Generates something using a template
 */
export async function generateFromTemplate(
  generator: string,
  options: GeneratorOptions,
): Promise<{ written: string[]; overwritten: string[]; exists: string[] }> {
  const { find, path, dir, separator } = filesystem
  const { pascalCase, kebabCase, pluralize, camelCase } = strings

  // permutations of the name
  const pascalCaseName = pascalCase(options.name)
  const kebabCaseName = kebabCase(options.name)
  const camelCaseName = camelCase(options.name)

  // array of written, exists and overwritten files
  const written: string[] = []
  const overwritten: string[] = []
  const exists: string[] = []

  // passed into the template generator
  const props = { camelCaseName, kebabCaseName, pascalCaseName, ...options }

  // where are we copying from?
  const templateDir = path(templatesDir(), generator)

  // find the files
  const files = find(templateDir, { matching: "*" })

  // loop through the files
  for (const templateFilename of files) {
    // get the filename and replace `NAME` with the actual name
    let filename = templateFilename.split(separator).slice(-1)[0].replace("NAME", pascalCaseName)

    // strip the .ejs
    if (filename.endsWith(".ejs")) {
      filename = filename.slice(0, -4)
    }

    // read template file
    let templateContents = filesystem.read(templateFilename)

    // render ejs
    if (templateFilename.endsWith(".ejs")) {
      templateContents = ejs.render(templateContents, { props: { ...props, filename } })
    }

    // parse out front matter data and content
    const { data, content } = frontMatter(templateContents)
    if (!content) {
      warning("⚠️  Unable to parse front matter. Please check your delimiters.")
      return { written, exists, overwritten }
    }

    // where are we copying to?
    const generatorDir = path(appDir(), pluralize(generator), options.subdirectory)
    const defaultDestinationDir = generatorDir // e.g. app/components, app/screens, app/models
    const templateDestinationDir = data.destinationDir
    const destinationDir = templateDestinationDir
      ? path(cwd(), templateDestinationDir)
      : defaultDestinationDir
    const destinationPath = path(destinationDir, data.filename ?? filename)

    // apply any provided patches
    const isFileExist = filesystem.exists(destinationPath)
    if (!isFileExist) await handlePatches(data)

    // ensure destination folder exists
    dir(destinationDir)
    // check if file exist or not and check of overwrite property
    if (isFileExist) {
      if (props.overwrite) {
        filesystem.write(destinationPath, content)
        overwritten.push(destinationPath)
      } else {
        exists.push(destinationPath)
      }
    } else {
      filesystem.write(destinationPath, content)
      written.push(destinationPath)
    }
  }
  return { written, exists, overwritten }
}

/**
 * Ignite cli root directory
 */
function igniteCliRootDir(): string {
  return filesystem.path(__filename, "..", "..", "..")
}

/**
 * Directory where we can find Ignite CLI generator templates
 */
function sourceDirectory(): string {
  return filesystem.path(igniteCliRootDir(), "boilerplate", "ignite", "templates")
}

/**
 * Finds generator templates in Ignite CLI
 */
function availableGenerators(): string[] {
  const { subdirectories, separator } = filesystem
  return subdirectories(sourceDirectory()).map((g) => g.split(separator).slice(-1)[0])
}

/**
 * Copies over generators (specific generators, or all) from Ignite CLI to the project
 * ignite/templates folder.
 */
function installGenerators(generators: string[]): string[] {
  const { path, find, copy, dir, cwd, separator, exists, read } = filesystem
  const sourceDir = sourceDirectory()
  const targetDir = path(cwd(), "ignite", "templates")

  // for each generator type, copy it over to the ignite/templates folder
  const changedGenerators = generators.filter((gen) => {
    const sourceGenDir = path(sourceDir, gen)
    const targetGenDir = path(targetDir, gen)

    // ensure the directory exists
    dir(targetDir)

    // find all source files
    const files = find(sourceGenDir, { matching: "*" })

    // copy them over
    const changedFiles = files.filter((file) => {
      const filename = file.split(separator).slice(-1)[0]
      const targetFile = path(targetGenDir, filename)

      if (!exists(targetFile) || read(targetFile) !== read(file)) {
        copy(file, targetFile, { overwrite: true })
        return true
      } else {
        return false
      }
    })

    return changedFiles.length > 0
  })

  return changedGenerators
}

enum Platforms {
  Ios = "ios",
  Android = "android",
  Expo = "expo",
}

// prettier-ignore
const APP_ICON_RULESET = {
  icons: [
    { platform: Platforms.Ios, type: "universal", name: "Icon-{size}-{idiom}{scale}.png", inputFile: "ios-universal.png" },
    { platform: Platforms.Android, type: "adaptive", name: "mipmap-{dpi}/ic_launcher_background.png", inputFile: "android-adaptive-background.png" },
    { platform: Platforms.Android, type: "adaptive", name: "mipmap-{dpi}/ic_launcher_foreground.png", inputFile: "android-adaptive-foreground.png" },
    { platform: Platforms.Android, type: "legacy", name: "mipmap-{dpi}/ic_launcher.png", inputFile: "android-legacy.png", transform: { size: 812, radius: 64, padding: 106 } },
    { platform: Platforms.Android, type: "legacy", name: "mipmap-{dpi}/ic_launcher_round.png", inputFile: "android-legacy.png", transform: { size: 944, radius: 472, padding: 40 } },
    { platform: Platforms.Expo, type: "mobile", name: "app-icon-ios.png", inputFile: "ios-universal.png" },
    { platform: Platforms.Expo, type: "mobile", name: "app-icon-android-legacy.png", inputFile: "android-legacy.png" },
    { platform: Platforms.Expo, type: "mobile", name: "app-icon-android-adaptive-background.png", inputFile: "android-adaptive-background.png" },
    { platform: Platforms.Expo, type: "mobile", name: "app-icon-android-adaptive-foreground.png", inputFile: "android-adaptive-foreground.png" },
    { platform: Platforms.Expo, type: "mobile", name: "app-icon-all.png", inputFile: "ios-universal.png" },
    { platform: Platforms.Expo, type: "web", name: "app-icon-web-favicon.png", inputFile: "ios-universal.png" },
  ],
  rules: [
    { platform: Platforms.Ios, size: { universal: 1024 }, scale: 1, idiom: "ios-marketing" },
    { platform: Platforms.Ios, size: { universal: 83.5 }, scale: 2, idiom: "ipad" },
    { platform: Platforms.Ios, size: { universal: 20 }, scale: 1, idiom: "ipad" },
    { platform: Platforms.Ios, size: { universal: 20 }, scale: 2, idiom: "ipad" },
    { platform: Platforms.Ios, size: { universal: 29 }, scale: 1, idiom: "ipad" },
    { platform: Platforms.Ios, size: { universal: 29 }, scale: 2, idiom: "ipad" },
    { platform: Platforms.Ios, size: { universal: 40 }, scale: 1, idiom: "ipad" },
    { platform: Platforms.Ios, size: { universal: 40 }, scale: 2, idiom: "ipad" },
    { platform: Platforms.Ios, size: { universal: 76 }, scale: 1, idiom: "ipad" },
    { platform: Platforms.Ios, size: { universal: 76 }, scale: 2, idiom: "ipad" },
    { platform: Platforms.Ios, size: { universal: 20 }, scale: 2, idiom: "iphone" },
    { platform: Platforms.Ios, size: { universal: 20 }, scale: 3, idiom: "iphone" },
    { platform: Platforms.Ios, size: { universal: 29 }, scale: 2, idiom: "iphone" },
    { platform: Platforms.Ios, size: { universal: 29 }, scale: 3, idiom: "iphone" },
    { platform: Platforms.Ios, size: { universal: 40 }, scale: 2, idiom: "iphone" },
    { platform: Platforms.Ios, size: { universal: 40 }, scale: 3, idiom: "iphone" },
    { platform: Platforms.Ios, size: { universal: 60 }, scale: 2, idiom: "iphone" },
    { platform: Platforms.Ios, size: { universal: 60 }, scale: 3, idiom: "iphone" },
    { platform: Platforms.Android, size: { legacy: 192, adaptive: 432 }, dpi: "xxxhdpi" },
    { platform: Platforms.Android, size: { legacy: 144, adaptive: 324 }, dpi: "xxhdpi" },
    { platform: Platforms.Android, size: { legacy: 96, adaptive: 216 }, dpi: "xhdpi" },
    { platform: Platforms.Android, size: { legacy: 72, adaptive: 162 }, dpi: "hdpi" },
    { platform: Platforms.Android, size: { legacy: 48, adaptive: 108 }, dpi: "mdpi" },
    { platform: Platforms.Expo, size: { mobile: 1024, web: 48 } },
  ]
}

/**
 * Validates that all necessary app-icon input files exist in the template dir.
 * Additionally validates that they are of the correct size.
 */
export async function validateAppIconGenerator(option: `${Platforms}` | "all", flags: Options) {
  const { skipSourceEqualityValidation } = flags || {}

  const { path, exists, inspect } = filesystem

  const allowedOptions = Object.values(Platforms) as `${Platforms}`[]

  // check that the option is allowed
  if (option !== "all" && !allowedOptions.includes(option)) {
    return {
      isValid: false,
      messages: [`The option "${option}" is not valid for generator "app-icon"`],
    }
  }

  const optionsToValidate = option === "all" ? allowedOptions : [option]

  // get all the file-names that are required for the supplied option(s) and dedup
  const inputFileNames = APP_ICON_RULESET.icons
    .filter((i) => optionsToValidate.includes(i.platform))
    .reduce((acc, i) => Array.from(new Set([...acc, i.inputFile])), [])

  // validate both presence and size of all input files
  const validationPromises = inputFileNames.map(async (fileName) => {
    const boilerplateInputFilePath = path(sourceDirectory(), "app-icon", fileName)
    const inputFilePath = path(templatesDir(), "app-icon", fileName)

    const isMissing = !exists(inputFilePath)
    const isInvalidSize = await (async function () {
      if (isMissing) return false

      const metadata = await sharp(inputFilePath).metadata()
      return metadata.width !== 1024 || metadata.height !== 1024
    })()
    const isSameAsSource = await (async function () {
      if (skipSourceEqualityValidation) return false
      if (isMissing) return false

      const inputFileMd5 = inspect(inputFilePath, { checksum: "md5" }).md5
      const sourceFileMd5 = inspect(boilerplateInputFilePath, { checksum: "md5" }).md5

      return inputFileMd5 === sourceFileMd5
    })()

    return { fileName, isMissing, isInvalidSize, isSameAsSource }
  })

  const validationResults = await Promise.all(validationPromises)

  // accumulate error messages for any failed validations
  const validationMessages = validationResults.reduce((acc, r) => {
    const messages = [
      r.isMissing && "   • the file is missing",
      r.isInvalidSize && "   • the file is the wrong size (expected 1024x1024px)",
      r.isSameAsSource &&
        "   • looks like you're using our default template; customize the file with your own icon first",
    ].filter(Boolean)

    if (messages.length) {
      acc.push(`⚠️  ignite/templates/app-icon/${r.fileName}:`, ...messages)
    }

    return acc
  }, [])

  return {
    isValid: !validationMessages.length,
    messages: validationMessages,
  }
}

/**
 * Generates app-icons for specified option.
 */
export async function generateAppIcons(option: `${Platforms}` | "all") {
  const { path, exists, find, copy, write } = filesystem
  const cwd = process.cwd()

  const options = option === "all" ? Object.values(Platforms) : ([option] as `${Platforms}`[])

  const optionGenerationSuccesses = []

  // start the generation process for each platform
  // looping instead of mapping allows us to await for each platform sequentially
  for (const o of options) {
    const optionProjectName = { ios: "iOS", android: "Android", expo: "Expo" }[o]

    // find the output path for platform and check if it exists
    // iOS is a bit weird since it's named differently for each project
    const relativeOutputDirPath = {
      expo: "assets/images",
      android: "android/app/src/main/res",
      ios: (function () {
        const searchPath = path(cwd, "ios")

        if (!exists(searchPath)) return searchPath

        return (
          find(searchPath, {
            directories: true,
            files: false,
            matching: "AppIcon.appiconset",
          })?.[0] || "ios/**/Images.xcassets/AppIcon.appiconset"
        )
      })(),
    }[o]
    const outputDirPath = path(cwd, relativeOutputDirPath)

    // if not, skip...
    if (exists(outputDirPath) !== "dir") {
      warning(
        `⚠️  No output directory found for "${optionProjectName}" at "${outputDirPath}". Skipping...`,
      )
      continue
    }

    heading(`Generating ${optionProjectName} app icons...`)

    const icons = APP_ICON_RULESET.icons.filter((i) => i.platform === o)

    // prepare each icon for generation sequentially
    for (const i of icons) {
      const inputFilePath = path(templatesDir(), "app-icon", i.inputFile)

      // get the input file for sharp and do some initial transforms when necessary (e.g. radius and padding)
      const inputFile = await (async function () {
        if (!i.transform) return inputFilePath

        try {
          const { size, radius, padding } = i.transform
          const cutoutMask = Buffer.from(
            `<svg><rect x="0" y="0" width="${size}" height="${size}" rx="${radius}" ry="${radius}"/></svg>`,
          )
          return await sharp(inputFilePath)
            .resize(size, size, { fit: "fill" })
            .composite([{ input: cutoutMask, blend: "dest-in" }])
            .extend({
              top: padding,
              bottom: padding,
              left: padding,
              right: padding,
              background: { r: 0, g: 0, b: 0, alpha: 0 },
            })
            .toBuffer()
        } catch (error) {}
      })()

      const rules = APP_ICON_RULESET.rules.filter((i) => i.platform === o)

      // actually resize the input files and save to output dir sequentially
      for (const r of rules) {
        // construct the output file name
        const outputFileName = {
          expo: i.name,
          android: i.name.replace("{dpi}", r.dpi),
          ios: i.name
            .replace("{size}", r.size[i.type])
            .replace("{idiom}", r.idiom)
            .replace("{scale}", r.scale > 1 ? `@${r.scale}x` : ""),
        }[o]

        if (!inputFile) {
          warning(`⚠️  ${outputFileName}: transform failed, please file an issue on GitHub`)
          continue
        }

        const outputFilePath = path(outputDirPath, outputFileName)
        const outputSize = r.size[i.type] * (r.scale || 1)

        // finally, resize and save
        try {
          await sharp(inputFile)
            .resize(outputSize, outputSize, { fit: "fill" })
            .toFile(outputFilePath)

          direction(`✅ ${outputFileName}`)
        } catch (error) {
          warning(`⚠️  ${outputFileName}: saving failed, check if the directory exists`)
        }
      }
    }

    const boilerplateDirPath = path(igniteCliRootDir(), "boilerplate")

    const postGenerationFn = {
      ios: () => {
        const sourceContentsJsonFilePath = path(
          boilerplateDirPath,
          "ios",
          require(path(boilerplateDirPath, "app.json")).name,
          "Images.xcassets/AppIcon.appiconset/Contents.json",
        )
        copy(sourceContentsJsonFilePath, path(outputDirPath, "Contents.json"), { overwrite: true })
        direction(`✅ Contents.json`)
      },

      android: () => {
        const sourceIcLauncherXmlFilePath = path(
          boilerplateDirPath,
          relativeOutputDirPath,
          "mipmap-anydpi-v26/ic_launcher.xml",
        )

        copy(
          sourceIcLauncherXmlFilePath,
          path(outputDirPath, "mipmap-anydpi-v26/ic_launcher.xml"),
          { overwrite: true },
        )
        direction(`✅ mipmap-anydpi-v26/ic_launcher.xml`)
      },

      expo: () => {
        const merge = require("deepmerge-json")
        const sourceExpoConfig = require(path(boilerplateDirPath, "app.json"))?.expo
        const outputAppConfig = require(path(cwd, "app.json"))

        const updatedConfig = merge(outputAppConfig, {
          expo: {
            icon: sourceExpoConfig?.icon,
            android: {
              icon: sourceExpoConfig?.android?.icon,
              adaptiveIcon: sourceExpoConfig?.android?.adaptiveIcon,
            },
            ios: { icon: sourceExpoConfig?.ios?.icon },
            web: { favicon: sourceExpoConfig?.web?.favicon },
          },
        })

        write(path(cwd, "app.json"), updatedConfig)
        direction(`✅ app.json`)
      },
    }[o]

    postGenerationFn()

    // if we reached this point, generation for this platform was successful
    optionGenerationSuccesses.push(true)
  }

  return !!optionGenerationSuccesses.length
}
/**
 * Validates that splash screen icon input file exists in the template dir.
 * Additionally validates the size and background parameters.
 */
export async function validateSplashScreenGenerator(
  options: { androidSize: number; iosSize: number; backgroundColor: string },
  flags: Options,
) {
  const { androidSize, iosSize, backgroundColor } = options || {}
  const { skipSourceEqualityValidation } = flags || {}

  const { path, exists, inspect } = filesystem

  const validationMessages = []

  // check if the android size option is numerical and non-zero
  const androidMessages = [
    Number.isNaN(androidSize) && "   • a numerical value",
    androidSize <= 0 && "   • a value greater than 0",
    androidSize >= 288 && "   • a value less than 288",
  ].filter(Boolean)

  if (androidMessages.length) {
    validationMessages.push(`⚠️  "--android-size" option must be:`, ...androidMessages)
  }

  // check if the ios size option is numerical and non-zero
  const iosMessages = [
    Number.isNaN(iosSize) && "   • a numerical value",
    iosSize <= 0 && "   • a value greater than 0",
  ].filter(Boolean)

  if (iosMessages.length) {
    validationMessages.push(`⚠️  "--ios-size" option must be:`, ...iosMessages)
  }

  // check if the background option is a valid hex color
  if (!/^#([A-Fa-f0-9]{6}|[A-Fa-f0-9]{3})$/.test(backgroundColor)) {
    validationMessages.push(`⚠️  background color parameter must be:`)
    validationMessages.push(`   • a valid hex color`)
  }

  // validate template input file
  const boilerplateInputFilePath = path(sourceDirectory(), "splash-screen", "logo.png")
  const inputFilePath = path(templatesDir(), "splash-screen", "logo.png")

  const isMissing = !exists(inputFilePath)
  const isInvalidSize = await (async function () {
    if (isMissing) return false

    const metadata = await sharp(inputFilePath).metadata()
    return metadata.width !== 1024 || metadata.height !== 1024
  })()
  const isSameAsSource = await (async function () {
    if (skipSourceEqualityValidation) return false
    if (isMissing) return false

    const inputFileMd5 = inspect(inputFilePath, { checksum: "md5" }).md5
    const sourceFileMd5 = inspect(boilerplateInputFilePath, { checksum: "md5" }).md5

    return inputFileMd5 === sourceFileMd5
  })()

  const messages = [
    isMissing && "   • the file is missing",
    isInvalidSize && "   • the file is the wrong size (expected 1024x1024px)",
    isSameAsSource &&
      "   • looks like you're using our default template; customize the file with your own icon first",
  ].filter(Boolean)

  if (messages.length) {
    validationMessages.push(`⚠️  ignite/templates/splash-screen/logo.png:`, ...messages)
  }

  return {
    isValid: !validationMessages.length,
    messages: validationMessages,
  }
}

/**
 * Generates splash screen for all platforms
 */
export async function generateSplashScreen(options: {
  androidSize: number
  iosSize: number
  backgroundColor: string
}) {
  const { androidSize, iosSize, backgroundColor } = options || {}
  const { path, exists, write, find } = filesystem
  const cwd = process.cwd()

  const inputFilePath = path(templatesDir(), "splash-screen", "logo.png")
  const expoOutputDirPath = path(cwd, "assets/images")
  const isExpoOutputDirExists = exists(expoOutputDirPath) === "dir"
  const bootsplashCliPath = path(
    cwd,
    "node_modules/react-native-bootsplash/dist/commonjs/generate.js",
  )
  const isBootsplashCliInstalled = exists(bootsplashCliPath) === "file"
  const optionGenerationSuccesses = []

  async function generateForVanilla(type: "ios" | "android", size: number) {
    const typeName = { ios: "iOS", android: "Android" }[type]

    const bootsplashOutputPath = {
      android: path(cwd, "android/app"),
      ios: (function () {
        const searchPath = path(cwd, "ios")

        if (!exists(searchPath)) return searchPath

        const xcodeprojPath = find(searchPath, {
          directories: true,
          files: false,
          matching: "*.xcodeproj",
          recursive: false,
        })?.[0]

        if (!xcodeprojPath) return searchPath

        return xcodeprojPath.replace(/.xcodeproj$/, "")
      })(),
    }[type]

    const isBootsplashOutputPathExists = exists(bootsplashOutputPath) === "dir"

    heading(`Generating ${typeName} splash screen...`)

    if (!isBootsplashOutputPathExists) {
      warning(
        `⚠️  No output directory found for "${typeName}" at "${bootsplashOutputPath}". Skipping...`,
      )
      return
    }

    if (!isBootsplashCliInstalled) {
      warning(
        `⚠️  If you are attempting to generate a splash screen for bare/vanilla ${typeName} react-native project, please install and configure the "react-native-bootsplash" package. Skipping...`,
      )
      return
    }

    const { generate } = require(bootsplashCliPath) || {}
    const logFn = console.log
    const outputFileNames: string[] = []

    console.log = function (log: string) {
      if (typeof log !== "string") return

      const filePathMatch = log.match(/(?:android|ios)\/.*\.(?:png|storyboard|xml)/)

      if (!filePathMatch) return

      outputFileNames.push(`✅ ${filePathMatch[0]}`)
    }

    try {
      await generate({
        android: type === "android" && { sourceDir: bootsplashOutputPath },
        ios: type === "ios" && { projectPath: bootsplashOutputPath },
        workingPath: cwd,
        logoPath: inputFilePath,
        assetsPath: null,
        backgroundColor,
        flavor: "main",
        logoWidth: size,
      })

      console.log = logFn

      outputFileNames.forEach(direction)
      optionGenerationSuccesses.push(true)
    } catch (error) {
      console.log = logFn

      warning(
        `⚠️  Something went wrong generating splash screen for ${typeName}, please file an issue on GitHub. Skipping...`,
      )
    }
  }

  async function generateForExpo(
    type: "ios" | "android" | "web" | "all",
    size: number,
    expoRules: { name?: string; width: number; height: number; scale: number }[],
  ) {
    for (const expoRule of expoRules) {
      const { name, width, height, scale } = expoRule

      const outputFileName = [`splash-logo`, type, name].filter(Boolean).join("-") + ".png"
      const outputFilePath = path(expoOutputDirPath, outputFileName)
      const logoSize = size * scale
      const verticalPadding = Math.ceil((height - logoSize) / 2)
      const horizontalPadding = Math.ceil((width - logoSize) / 2)

      try {
        await sharp(inputFilePath)
          .resize(logoSize, logoSize, { fit: "fill" })
          .extend({
            top: verticalPadding,
            bottom: verticalPadding,
            left: horizontalPadding,
            right: horizontalPadding,
            background: { r: 0, g: 0, b: 0, alpha: 0 },
          })
          .toFile(outputFilePath)

        direction(`✅ assets/images/${outputFileName}`)
        optionGenerationSuccesses.push(true)
      } catch (error) {}
    }
  }

  await generateForVanilla("ios", iosSize)
  await generateForVanilla("android", androidSize)

  heading(`Generating Expo splash screens (Android, iOS, and Web)...`)
  if (isExpoOutputDirExists) {
    await generateForExpo("ios", iosSize, [
      { name: "mobile", width: 1284, height: 2778, scale: 3 },
      { name: "tablet", width: 2048, height: 2732, scale: 2 },
    ])
    await generateForExpo("android", androidSize, [
      { name: "universal", width: 1440, height: 2560, scale: 4 },
    ])
    await generateForExpo("web", 300, [{ width: 1920, height: 1080, scale: 1 }])
    await generateForExpo("all", 180, [{ width: 1242, height: 2436, scale: 3 }])

    // update app.json
    const boilerplateDirPath = path(igniteCliRootDir(), "boilerplate")
    const merge = require("deepmerge-json")
    const sourceExpoConfig = require(path(boilerplateDirPath, "app.json"))?.expo
    const outputAppConfig = require(path(cwd, "app.json"))

    const updatedConfig = merge(outputAppConfig, {
      expo: {
        splash: {
          backgroundColor,
          image: sourceExpoConfig?.splash?.image,
          resizeMode: sourceExpoConfig?.splash?.resizeMode,
        },
        android: {
          splash: {
            backgroundColor,
            image: sourceExpoConfig?.android?.splash?.image,
            resizeMode: sourceExpoConfig?.android?.splash?.resizeMode,
          },
        },
        ios: {
          splash: {
            backgroundColor,
            image: sourceExpoConfig?.ios?.splash?.image,
            resizeMode: sourceExpoConfig?.ios?.splash?.resizeMode,
          },
        },
        web: {
          splash: {
            backgroundColor,
            image: sourceExpoConfig?.web?.splash?.image,
            resizeMode: sourceExpoConfig?.web?.splash?.resizeMode,
          },
        },
      },
    })

    write(path(cwd, "app.json"), updatedConfig)
    direction(`✅ app.json`)
  } else {
    warning(`⚠️  No output directory found for "Expo" at "${expoOutputDirPath}". Skipping...`)
  }

  return !!optionGenerationSuccesses.length
}<|MERGE_RESOLUTION|>--- conflicted
+++ resolved
@@ -216,11 +216,8 @@
 type GeneratorOptions = {
   name: string
   skipIndexFile?: boolean
-<<<<<<< HEAD
   subdirectory: string
-=======
   overwrite: boolean
->>>>>>> 406d4e6d
 }
 
 /**
