--- conflicted
+++ resolved
@@ -1,9 +1,3 @@
-<<<<<<< HEAD
-import { filesystem, GluegunToolbox, GluegunPatchingPatchOptions, patching, strings } from "gluegun"
-import * as ejs from "ejs"
-import * as YAML from "yaml"
-import { command, heading, igniteHeading, p, warning } from "./pretty"
-=======
 import * as ejs from "ejs"
 import { filesystem, GluegunToolbox, strings } from "gluegun"
 import { Options } from "gluegun/build/types/domain/options"
@@ -60,7 +54,6 @@
 
   return true
 }
->>>>>>> d3f7d75d
 
 // eslint-disable-next-line @typescript-eslint/no-unused-vars
 export function showGeneratorHelp(toolbox: GluegunToolbox) {
