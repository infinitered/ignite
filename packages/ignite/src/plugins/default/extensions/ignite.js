--- conflicted
+++ resolved
@@ -1,14 +1,8 @@
-const Shell = require('shelljs')
-
 const { pipe, prop, sortBy, propSatisfies, filter } = require('ramda')
 const { startsWith } = require('ramdasauce')
-
-/**
-<<<<<<< HEAD
- * Returns true if yarn is available on the system.
- */
-const useYarn = Shell.which('yarn')
-=======
+const Shell = require('shelljs')
+
+/**
  * The current executing ignite plugin path.
  */
 let pluginPath = null
@@ -22,33 +16,6 @@
  * Gets the path to the current running ignite plugin.
  */
 function ignitePluginPath () { return pluginPath }
->>>>>>> 96e2f038
-
-/**
- * Installs node module, using yarn if available
- */
-function addModule (moduleName) {
-  if (useYarn) {
-    Shell.exec(`yarn add ${moduleName} --dev`, {silent: true})
-  } else {
-    Shell.exec(`npm i ${moduleName} --save-dev`, {silent: true})
-  }
-
-  Shell.exec(`react-native link ${moduleName}`)
-}
-
-/**
- * Uninstalls node module, using yarn if available
- */
-function removeModule (moduleName) {
-  Shell.exec(`react-native unlink ${moduleName}`)
-
-  if (useYarn) {
-    Shell.exec(`yarn remove ${moduleName}`, {silent: true})
-  } else {
-    Shell.exec(`npm rm ${moduleName}`, {silent: true})
-  }
-}
 
 /**
  * Adds ignite goodies
@@ -56,12 +23,8 @@
  * @return {Function} A function to attach to the context.
  */
 function attach (plugin, command, context) {
-<<<<<<< HEAD
-  const { print, filesystem } = context
+  const { template, config, runtime, system, parameters, print, filesystem, patching } = context
   const { error, warning } = print
-
-=======
-  const { template, config, runtime, system, parameters } = context
 
   // determine which package manager to use
   const forceNpm = parameters.options.npm
@@ -72,7 +35,6 @@
    *
    * @returns {Plugin[]} - an array of ignite plugins
    */
->>>>>>> 96e2f038
   function findIgnitePlugins () {
     return pipe(
       filter(propSatisfies(startsWith('ignite-'), 'name')),
@@ -80,10 +42,6 @@
     )(runtime.plugins)
   }
 
-<<<<<<< HEAD
-  // copies example usage file to project for use in dev screens
-  async function addComponentExample (sourceFolder, fileName) {
-=======
   /**
    * Adds a npm-based module to the project.
    *
@@ -143,9 +101,6 @@
    * @param {Object} props - The properties to use for template expansion.
    */
   async function addComponentExample (fileName, props = {}) {
->>>>>>> 96e2f038
-    const { filesystem, patching } = context
-
     // do we want to use examples in the classic format?
     if (config.ignite.examples === 'classic') {
       // NOTE(steve): would make sense here to detect the template to generate or fall back to a file.
@@ -169,7 +124,6 @@
    * Removes the component example.
    */
   function removeComponentExample (fileName) {
-    const { filesystem, patching } = context
     // remove file from Components/Examples folder
     filesystem.remove(`${process.cwd()}/App/Components/Examples/${fileName}`)
     // remove reference in usage example screen (if it exists)
@@ -180,18 +134,6 @@
   }
 
   /**
-   * Reverts module install and exits
-   *
-   * @param {string}  moduleName  Name(s) of module to be unistalled
-   */
-  const noMegusta = (moduleName) => {
-    console.warn('Rolling back...')
-
-    removeModule(moduleName)
-    process.exit(1)
-  }
-
-  /**
    * Sets Global Config setting
    *
    * @param {string}  key             Key of setting to be defined
@@ -199,7 +141,6 @@
    * @param {bool}    isVariableName  Optional flag to set value as variable name instead of string
    */
   function setGlobalConfig (key, value, isVariableName = false) {
-    const { patching } = context
     const globalToml = `${process.cwd()}/ignite.toml`
 
     if (!filesystem.exists(globalToml)) {
@@ -222,7 +163,6 @@
    * @param {string}  key Key of setting to be removed
    */
   function removeGlobalConfig (key) {
-    const { patching } = context
     const globalToml = `${process.cwd()}/ignite.toml`
 
     if (!filesystem.exists(globalToml)) {
@@ -245,7 +185,6 @@
    * @param {bool}    isVariableName  Optional flag to set value as variable name instead of string
    */
   function setDebugConfig (key, value, isVariableName = false) {
-    const { patching } = context
     const debugConfig = `${process.cwd()}/App/Config/DebugConfig.js`
 
     if (!filesystem.exists(debugConfig)) {
@@ -268,7 +207,6 @@
    * @param {string}  key Key of setting to be removed
    */
   function removeDebugConfig (key) {
-    const { patching } = context
     const debugConfig = `${process.cwd()}/App/Config/DebugConfig.js`
 
     if (!filesystem.exists(debugConfig)) {
@@ -296,8 +234,7 @@
     setGlobalConfig,
     removeGlobalConfig,
     setDebugConfig,
-    removeDebugConfig,
-    noMegusta
+    removeDebugConfig
   }
 }
 
