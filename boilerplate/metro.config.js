<<<<<<< HEAD
/**
 * We're using a custom metro config because we want to support symlinks
 * out of the box. This allows you to use pnpm and/or play better in a monorepo.
 *
 * You can safely delete this file and remove @rnx-kit/metro-* if you're not
 * using PNPM or monorepo or symlinks at all.
 *
 * However, it doesn't hurt to have it either.
 *
 * We've also added metro-serializer-esbuild so that we can get tree shaking.
 */
const { makeMetroConfig } = require("@rnx-kit/metro-config")
const MetroSymlinksResolver = require("@rnx-kit/metro-resolver-symlinks")
const { getDefaultConfig } = require("metro-config")
const { MetroSerializer, esbuildTransformerConfig } = require("@rnx-kit/metro-serializer-esbuild")

module.exports = (async () => {
  const defaultConfig = await getDefaultConfig()
  return makeMetroConfig({
    projectRoot: __dirname,
    // watchFolders: [`${__dirname}/../..`], // enable for monorepos
    resolver: {
      /**
       * This custom resolver is for if you're using symlinks.
       *
       * You can disable it if you're not using pnpm or a monorepo or symlinks.
       */
      resolveRequest: MetroSymlinksResolver(),
      assetExts: [...defaultConfig.resolver.assetExts, "bin"],
    },
    // esbuild custom serializer for speed and tree shaking
    // Note the caveats here: https://github.com/microsoft/rnx-kit/tree/main/packages/metro-serializer-esbuild#known-limitations
    serializer: { customSerializer: MetroSerializer() },
    transformer: esbuildTransformerConfig,
  })
})()
=======
const { getDefaultConfig } = require("metro-config")
const { getDefaultConfig: getDefaultExpoConfig } = require("@expo/metro-config")

let metroConfig
let isExpo = false
try {
  const Constants = require("expo-constants")
  // True if the app is running in an `expo build` app or if it's running in Expo Go.
  isExpo =
    Constants.executionEnvironment === "standalone" ||
    Constants.executionEnvironment === "storeClient"
} catch {}

if (isExpo) {
  /**
   *  Expo metro config
   * Learn more https://docs.expo.io/guides/customizing-metro

   * For one idea on how to support symlinks in Expo, see:
   * https://github.com/infinitered/ignite/issues/1904#issuecomment-1054535068
   */
  metroConfig = getDefaultExpoConfig(__dirname)
} else {
  /**
   * Vanilla metro config - we're using a custom metro config because we want to support symlinks
   * out of the box. This allows you to use pnpm and/or play better in a monorepo.
   *
   * You can safely delete this file and remove @rnx-kit/metro-* if you're not
   * using PNPM or monorepo or symlinks at all.
   *
   * However, it doesn't hurt to have it either.
   */
  const { makeMetroConfig } = require("@rnx-kit/metro-config")
  const MetroSymlinksResolver = require("@rnx-kit/metro-resolver-symlinks")

  metroConfig = (async () => {
    const defaultConfig = await getDefaultConfig()
    return makeMetroConfig({
      projectRoot: __dirname,
      // watchFolders: [`${__dirname}/../..`], // for monorepos
      resolver: {
        /**
         * This custom resolver is for if you're using symlinks.
         *
         * You can disable it if you're not using pnpm or a monorepo or symlinks.
         */
        resolveRequest: MetroSymlinksResolver(),
        assetExts: [...defaultConfig.resolver.assetExts, "bin"],
      },
    })
  })()
}

module.exports = metroConfig
>>>>>>> e4ccaff0
<|MERGE_RESOLUTION|>--- conflicted
+++ resolved
@@ -1,41 +1,3 @@
-<<<<<<< HEAD
-/**
- * We're using a custom metro config because we want to support symlinks
- * out of the box. This allows you to use pnpm and/or play better in a monorepo.
- *
- * You can safely delete this file and remove @rnx-kit/metro-* if you're not
- * using PNPM or monorepo or symlinks at all.
- *
- * However, it doesn't hurt to have it either.
- *
- * We've also added metro-serializer-esbuild so that we can get tree shaking.
- */
-const { makeMetroConfig } = require("@rnx-kit/metro-config")
-const MetroSymlinksResolver = require("@rnx-kit/metro-resolver-symlinks")
-const { getDefaultConfig } = require("metro-config")
-const { MetroSerializer, esbuildTransformerConfig } = require("@rnx-kit/metro-serializer-esbuild")
-
-module.exports = (async () => {
-  const defaultConfig = await getDefaultConfig()
-  return makeMetroConfig({
-    projectRoot: __dirname,
-    // watchFolders: [`${__dirname}/../..`], // enable for monorepos
-    resolver: {
-      /**
-       * This custom resolver is for if you're using symlinks.
-       *
-       * You can disable it if you're not using pnpm or a monorepo or symlinks.
-       */
-      resolveRequest: MetroSymlinksResolver(),
-      assetExts: [...defaultConfig.resolver.assetExts, "bin"],
-    },
-    // esbuild custom serializer for speed and tree shaking
-    // Note the caveats here: https://github.com/microsoft/rnx-kit/tree/main/packages/metro-serializer-esbuild#known-limitations
-    serializer: { customSerializer: MetroSerializer() },
-    transformer: esbuildTransformerConfig,
-  })
-})()
-=======
 const { getDefaultConfig } = require("metro-config")
 const { getDefaultConfig: getDefaultExpoConfig } = require("@expo/metro-config")
 
@@ -67,15 +29,19 @@
    * using PNPM or monorepo or symlinks at all.
    *
    * However, it doesn't hurt to have it either.
+   * 
+   * We've also added metro-serializer-esbuild so that we can get tree shaking.
    */
-  const { makeMetroConfig } = require("@rnx-kit/metro-config")
-  const MetroSymlinksResolver = require("@rnx-kit/metro-resolver-symlinks")
-
+   const { makeMetroConfig } = require("@rnx-kit/metro-config")
+   const MetroSymlinksResolver = require("@rnx-kit/metro-resolver-symlinks")
+   const { getDefaultConfig } = require("metro-config")
+   const { MetroSerializer, esbuildTransformerConfig } = require("@rnx-kit/metro-serializer-esbuild")
+   
   metroConfig = (async () => {
     const defaultConfig = await getDefaultConfig()
     return makeMetroConfig({
       projectRoot: __dirname,
-      // watchFolders: [`${__dirname}/../..`], // for monorepos
+      // watchFolders: [`${__dirname}/../..`], // enable for monorepos
       resolver: {
         /**
          * This custom resolver is for if you're using symlinks.
@@ -85,9 +51,12 @@
         resolveRequest: MetroSymlinksResolver(),
         assetExts: [...defaultConfig.resolver.assetExts, "bin"],
       },
+      // esbuild custom serializer for speed and tree shaking
+      // Note the caveats here: https://github.com/microsoft/rnx-kit/tree/main/packages/metro-serializer-esbuild#known-limitations
+      serializer: { customSerializer: MetroSerializer() },
+      transformer: esbuildTransformerConfig,
     })
   })()
 }
 
-module.exports = metroConfig
->>>>>>> e4ccaff0
+module.exports = metroConfig