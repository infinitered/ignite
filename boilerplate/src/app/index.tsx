--- conflicted
+++ resolved
@@ -1,17 +1,10 @@
 // @mst replace-next-line
 import { observer } from "mobx-react-lite"
 import { Image, ImageStyle, TextStyle, View, ViewStyle } from "react-native"
-<<<<<<< HEAD
-import { Text } from "app/components"
-import { useSafeAreaInsetsStyle } from "app/utils/useSafeAreaInsetsStyle"
-import { isRTL } from "app/i18n"
-import { colors, spacing } from "app/theme"
-=======
 import { Text } from "@/components"
 import { isRTL } from "@/i18n"
 import { colors, spacing } from "@/theme"
 import { useSafeAreaInsetsStyle } from "@/utils/useSafeAreaInsetsStyle"
->>>>>>> b1cb6c3d
 
 const welcomeLogo = require("../../assets/images/logo.png")
 const welcomeFace = require("../../assets/images/welcome-face.png")
