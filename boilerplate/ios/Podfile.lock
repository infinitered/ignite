--- conflicted
+++ resolved
@@ -6,13 +6,10 @@
     - ExpoModulesCore
   - EXConstants (13.2.3):
     - ExpoModulesCore
-<<<<<<< HEAD
   - EXDevice (4.3.0):
     - ExpoModulesCore
   - EXErrorRecovery (3.2.0):
     - ExpoModulesCore
-=======
->>>>>>> 4e544350
   - EXFileSystem (14.1.0):
     - ExpoModulesCore
   - EXFont (10.2.0):
@@ -390,7 +387,6 @@
     - React-Core
   - RNGestureHandler (2.5.0):
     - React-Core
-<<<<<<< HEAD
   - RNReanimated (2.9.1):
     - DoubleConversion
     - FBLazyVector
@@ -418,8 +414,6 @@
     - React-RCTText
     - ReactCommon/turbomodule/core
     - Yoga
-=======
->>>>>>> 4e544350
   - RNScreens (3.15.0):
     - React-Core
     - React-RCTImage
@@ -433,11 +427,8 @@
   - DoubleConversion (from `../node_modules/react-native/third-party-podspecs/DoubleConversion.podspec`)
   - EXApplication (from `../node_modules/expo-application/ios`)
   - EXConstants (from `../node_modules/expo-constants/ios`)
-<<<<<<< HEAD
   - EXDevice (from `../node_modules/expo-device/ios`)
   - EXErrorRecovery (from `../node_modules/expo-error-recovery/ios`)
-=======
->>>>>>> 4e544350
   - EXFileSystem (from `../node_modules/expo-file-system/ios`)
   - EXFont (from `../node_modules/expo-font/ios`)
   - Expo (from `../node_modules/expo`)
@@ -534,13 +525,10 @@
     :path: "../node_modules/expo-application/ios"
   EXConstants:
     :path: "../node_modules/expo-constants/ios"
-<<<<<<< HEAD
   EXDevice:
     :path: "../node_modules/expo-device/ios"
   EXErrorRecovery:
     :path: "../node_modules/expo-error-recovery/ios"
-=======
->>>>>>> 4e544350
   EXFileSystem:
     :path: "../node_modules/expo-file-system/ios"
   EXFont:
@@ -636,11 +624,8 @@
   DoubleConversion: 831926d9b8bf8166fd87886c4abab286c2422662
   EXApplication: e418d737a036e788510f2c4ad6c10a7d54d18586
   EXConstants: 75c40827af38bd6bfcf69f880a5b45037eeff9c9
-<<<<<<< HEAD
   EXDevice: 7647ca9b1fd8b269dfd896a7643d659343358054
   EXErrorRecovery: 74d71ee59f6814315457b09d68e86aa95cc7d05d
-=======
->>>>>>> 4e544350
   EXFileSystem: 927e0a8885aa9c49e50fc38eaba2c2389f2f1019
   EXFont: a5d80bd9b3452b2d5abbce2487da89b0150e6487
   Expo: 8cb51419dfec611e6125e09384669eb71d3c4c6d
@@ -694,19 +679,12 @@
   RNBootSplash: 5f346163977573d6b2aeba1b25df9d2245c0d73c
   RNCAsyncStorage: b2489b49e38c85e10ed45a888d13a2a4c7b32ea1
   RNGestureHandler: bad495418bcbd3ab47017a38d93d290ebd406f50
-<<<<<<< HEAD
   RNReanimated: 2cf7451318bb9cc430abeec8d67693f9cf4e039c
-=======
->>>>>>> 4e544350
   RNScreens: 4a1af06327774490d97342c00aee0c2bafb497b7
   SocketRocket: fccef3f9c5cedea1353a9ef6ada904fde10d6608
   Yoga: ff994563b2fd98c982ca58e8cd9db2cdaf4dda74
   YogaKit: f782866e155069a2cca2517aafea43200b01fd5a
 
-<<<<<<< HEAD
 PODFILE CHECKSUM: 06f1084b01c8f9fb4037f369662f588b9d348097
-=======
-PODFILE CHECKSUM: 39d84b3be7250869508d4c3ac889fe73b5b65083
->>>>>>> 4e544350
 
 COCOAPODS: 1.11.3