PODS:
  - boost (1.76.0)
  - CocoaAsyncSocket (7.6.5)
  - DoubleConversion (1.1.6)
  - EXApplication (5.1.1):
    - ExpoModulesCore
  - EXConstants (14.2.1):
    - ExpoModulesCore
  - EXFileSystem (15.2.2):
    - ExpoModulesCore
  - EXFont (11.1.1):
    - ExpoModulesCore
  - Expo (48.0.11):
    - ExpoModulesCore
<<<<<<< HEAD
  - ExpoDevice (5.2.1):
=======
  - Expo (47.0.14):
>>>>>>> bbe4508c
    - ExpoModulesCore
  - ExpoKeepAwake (12.0.1):
    - ExpoModulesCore
  - ExpoLocalization (14.1.1):
    - ExpoModulesCore
  - ExpoModulesCore (1.2.6):
    - React-Core
    - React-RCTAppDelegate
    - ReactCommon/turbomodule/core
  - EXSplashScreen (0.18.1):
    - ExpoModulesCore
    - React-Core
<<<<<<< HEAD
  - FBLazyVector (0.71.6)
  - FBReactNativeSpec (0.71.6):
    - RCT-Folly (= 2021.07.22.00)
    - RCTRequired (= 0.71.6)
    - RCTTypeSafety (= 0.71.6)
    - React-Core (= 0.71.6)
    - React-jsi (= 0.71.6)
    - ReactCommon/turbomodule/core (= 0.71.6)
=======
  - FBLazyVector (0.70.8)
  - FBReactNativeSpec (0.70.8):
    - RCT-Folly (= 2021.07.22.00)
    - RCTRequired (= 0.70.8)
    - RCTTypeSafety (= 0.70.8)
    - React-Core (= 0.70.8)
    - React-jsi (= 0.70.8)
    - ReactCommon/turbomodule/core (= 0.70.8)
>>>>>>> bbe4508c
  - Flipper (0.125.0):
    - Flipper-Folly (~> 2.6)
    - Flipper-RSocket (~> 1.4)
  - Flipper-Boost-iOSX (1.76.0.1.11)
  - Flipper-DoubleConversion (3.2.0.1)
  - Flipper-Fmt (7.1.7)
  - Flipper-Folly (2.6.10):
    - Flipper-Boost-iOSX
    - Flipper-DoubleConversion
    - Flipper-Fmt (= 7.1.7)
    - Flipper-Glog
    - libevent (~> 2.1.12)
    - OpenSSL-Universal (= 1.1.1100)
  - Flipper-Glog (0.5.0.5)
  - Flipper-PeerTalk (0.0.4)
  - Flipper-RSocket (1.4.3):
    - Flipper-Folly (~> 2.6)
  - FlipperKit (0.125.0):
    - FlipperKit/Core (= 0.125.0)
  - FlipperKit/Core (0.125.0):
    - Flipper (~> 0.125.0)
    - FlipperKit/CppBridge
    - FlipperKit/FBCxxFollyDynamicConvert
    - FlipperKit/FBDefines
    - FlipperKit/FKPortForwarding
    - SocketRocket (~> 0.6.0)
  - FlipperKit/CppBridge (0.125.0):
    - Flipper (~> 0.125.0)
  - FlipperKit/FBCxxFollyDynamicConvert (0.125.0):
    - Flipper-Folly (~> 2.6)
  - FlipperKit/FBDefines (0.125.0)
  - FlipperKit/FKPortForwarding (0.125.0):
    - CocoaAsyncSocket (~> 7.6)
    - Flipper-PeerTalk (~> 0.0.4)
  - FlipperKit/FlipperKitHighlightOverlay (0.125.0)
  - FlipperKit/FlipperKitLayoutHelpers (0.125.0):
    - FlipperKit/Core
    - FlipperKit/FlipperKitHighlightOverlay
    - FlipperKit/FlipperKitLayoutTextSearchable
  - FlipperKit/FlipperKitLayoutIOSDescriptors (0.125.0):
    - FlipperKit/Core
    - FlipperKit/FlipperKitHighlightOverlay
    - FlipperKit/FlipperKitLayoutHelpers
    - YogaKit (~> 1.18)
  - FlipperKit/FlipperKitLayoutPlugin (0.125.0):
    - FlipperKit/Core
    - FlipperKit/FlipperKitHighlightOverlay
    - FlipperKit/FlipperKitLayoutHelpers
    - FlipperKit/FlipperKitLayoutIOSDescriptors
    - FlipperKit/FlipperKitLayoutTextSearchable
    - YogaKit (~> 1.18)
  - FlipperKit/FlipperKitLayoutTextSearchable (0.125.0)
  - FlipperKit/FlipperKitNetworkPlugin (0.125.0):
    - FlipperKit/Core
  - FlipperKit/FlipperKitReactPlugin (0.125.0):
    - FlipperKit/Core
  - FlipperKit/FlipperKitUserDefaultsPlugin (0.125.0):
    - FlipperKit/Core
  - FlipperKit/SKIOSNetworkPlugin (0.125.0):
    - FlipperKit/Core
    - FlipperKit/FlipperKitNetworkPlugin
  - fmt (6.2.1)
  - glog (0.3.5)
<<<<<<< HEAD
  - hermes-engine (0.71.6):
    - hermes-engine/Pre-built (= 0.71.6)
  - hermes-engine/Pre-built (0.71.6)
=======
  - hermes-engine (0.70.8)
>>>>>>> bbe4508c
  - libevent (2.1.12)
  - OpenSSL-Universal (1.1.1100)
  - RCT-Folly (2021.07.22.00):
    - boost
    - DoubleConversion
    - fmt (~> 6.2.1)
    - glog
    - RCT-Folly/Default (= 2021.07.22.00)
  - RCT-Folly/Default (2021.07.22.00):
    - boost
    - DoubleConversion
    - fmt (~> 6.2.1)
    - glog
  - RCT-Folly/Futures (2021.07.22.00):
    - boost
    - DoubleConversion
    - fmt (~> 6.2.1)
    - glog
    - libevent
<<<<<<< HEAD
  - RCTRequired (0.71.6)
  - RCTTypeSafety (0.71.6):
    - FBLazyVector (= 0.71.6)
    - RCTRequired (= 0.71.6)
    - React-Core (= 0.71.6)
  - React (0.71.6):
    - React-Core (= 0.71.6)
    - React-Core/DevSupport (= 0.71.6)
    - React-Core/RCTWebSocket (= 0.71.6)
    - React-RCTActionSheet (= 0.71.6)
    - React-RCTAnimation (= 0.71.6)
    - React-RCTBlob (= 0.71.6)
    - React-RCTImage (= 0.71.6)
    - React-RCTLinking (= 0.71.6)
    - React-RCTNetwork (= 0.71.6)
    - React-RCTSettings (= 0.71.6)
    - React-RCTText (= 0.71.6)
    - React-RCTVibration (= 0.71.6)
  - React-callinvoker (0.71.6)
  - React-Codegen (0.71.6):
    - FBReactNativeSpec
    - hermes-engine
    - RCT-Folly
    - RCTRequired
    - RCTTypeSafety
    - React-Core
    - React-jsi
    - React-jsiexecutor
    - ReactCommon/turbomodule/bridging
    - ReactCommon/turbomodule/core
  - React-Core (0.71.6):
=======
  - RCTRequired (0.70.8)
  - RCTTypeSafety (0.70.8):
    - FBLazyVector (= 0.70.8)
    - RCTRequired (= 0.70.8)
    - React-Core (= 0.70.8)
  - React (0.70.8):
    - React-Core (= 0.70.8)
    - React-Core/DevSupport (= 0.70.8)
    - React-Core/RCTWebSocket (= 0.70.8)
    - React-RCTActionSheet (= 0.70.8)
    - React-RCTAnimation (= 0.70.8)
    - React-RCTBlob (= 0.70.8)
    - React-RCTImage (= 0.70.8)
    - React-RCTLinking (= 0.70.8)
    - React-RCTNetwork (= 0.70.8)
    - React-RCTSettings (= 0.70.8)
    - React-RCTText (= 0.70.8)
    - React-RCTVibration (= 0.70.8)
  - React-bridging (0.70.8):
    - RCT-Folly (= 2021.07.22.00)
    - React-jsi (= 0.70.8)
  - React-callinvoker (0.70.8)
  - React-Codegen (0.70.8):
    - FBReactNativeSpec (= 0.70.8)
    - RCT-Folly (= 2021.07.22.00)
    - RCTRequired (= 0.70.8)
    - RCTTypeSafety (= 0.70.8)
    - React-Core (= 0.70.8)
    - React-jsi (= 0.70.8)
    - React-jsiexecutor (= 0.70.8)
    - ReactCommon/turbomodule/core (= 0.70.8)
  - React-Core (0.70.8):
>>>>>>> bbe4508c
    - glog
    - hermes-engine
    - RCT-Folly (= 2021.07.22.00)
<<<<<<< HEAD
    - React-Core/Default (= 0.71.6)
    - React-cxxreact (= 0.71.6)
    - React-hermes
    - React-jsi (= 0.71.6)
    - React-jsiexecutor (= 0.71.6)
    - React-perflogger (= 0.71.6)
    - Yoga
  - React-Core/CoreModulesHeaders (0.71.6):
=======
    - React-Core/Default (= 0.70.8)
    - React-cxxreact (= 0.70.8)
    - React-jsi (= 0.70.8)
    - React-jsiexecutor (= 0.70.8)
    - React-perflogger (= 0.70.8)
    - Yoga
  - React-Core/CoreModulesHeaders (0.70.8):
>>>>>>> bbe4508c
    - glog
    - hermes-engine
    - RCT-Folly (= 2021.07.22.00)
    - React-Core/Default
<<<<<<< HEAD
    - React-cxxreact (= 0.71.6)
    - React-hermes
    - React-jsi (= 0.71.6)
    - React-jsiexecutor (= 0.71.6)
    - React-perflogger (= 0.71.6)
    - Yoga
  - React-Core/Default (0.71.6):
=======
    - React-cxxreact (= 0.70.8)
    - React-jsi (= 0.70.8)
    - React-jsiexecutor (= 0.70.8)
    - React-perflogger (= 0.70.8)
    - Yoga
  - React-Core/Default (0.70.8):
>>>>>>> bbe4508c
    - glog
    - hermes-engine
    - RCT-Folly (= 2021.07.22.00)
<<<<<<< HEAD
    - React-cxxreact (= 0.71.6)
    - React-hermes
    - React-jsi (= 0.71.6)
    - React-jsiexecutor (= 0.71.6)
    - React-perflogger (= 0.71.6)
    - Yoga
  - React-Core/DevSupport (0.71.6):
=======
    - React-cxxreact (= 0.70.8)
    - React-jsi (= 0.70.8)
    - React-jsiexecutor (= 0.70.8)
    - React-perflogger (= 0.70.8)
    - Yoga
  - React-Core/DevSupport (0.70.8):
>>>>>>> bbe4508c
    - glog
    - hermes-engine
    - RCT-Folly (= 2021.07.22.00)
<<<<<<< HEAD
    - React-Core/Default (= 0.71.6)
    - React-Core/RCTWebSocket (= 0.71.6)
    - React-cxxreact (= 0.71.6)
    - React-hermes
    - React-jsi (= 0.71.6)
    - React-jsiexecutor (= 0.71.6)
    - React-jsinspector (= 0.71.6)
    - React-perflogger (= 0.71.6)
    - Yoga
  - React-Core/RCTActionSheetHeaders (0.71.6):
=======
    - React-Core/Default (= 0.70.8)
    - React-Core/RCTWebSocket (= 0.70.8)
    - React-cxxreact (= 0.70.8)
    - React-jsi (= 0.70.8)
    - React-jsiexecutor (= 0.70.8)
    - React-jsinspector (= 0.70.8)
    - React-perflogger (= 0.70.8)
    - Yoga
  - React-Core/RCTActionSheetHeaders (0.70.8):
>>>>>>> bbe4508c
    - glog
    - hermes-engine
    - RCT-Folly (= 2021.07.22.00)
    - React-Core/Default
<<<<<<< HEAD
    - React-cxxreact (= 0.71.6)
    - React-hermes
    - React-jsi (= 0.71.6)
    - React-jsiexecutor (= 0.71.6)
    - React-perflogger (= 0.71.6)
    - Yoga
  - React-Core/RCTAnimationHeaders (0.71.6):
=======
    - React-cxxreact (= 0.70.8)
    - React-jsi (= 0.70.8)
    - React-jsiexecutor (= 0.70.8)
    - React-perflogger (= 0.70.8)
    - Yoga
  - React-Core/RCTAnimationHeaders (0.70.8):
>>>>>>> bbe4508c
    - glog
    - hermes-engine
    - RCT-Folly (= 2021.07.22.00)
    - React-Core/Default
<<<<<<< HEAD
    - React-cxxreact (= 0.71.6)
    - React-hermes
    - React-jsi (= 0.71.6)
    - React-jsiexecutor (= 0.71.6)
    - React-perflogger (= 0.71.6)
    - Yoga
  - React-Core/RCTBlobHeaders (0.71.6):
=======
    - React-cxxreact (= 0.70.8)
    - React-jsi (= 0.70.8)
    - React-jsiexecutor (= 0.70.8)
    - React-perflogger (= 0.70.8)
    - Yoga
  - React-Core/RCTBlobHeaders (0.70.8):
>>>>>>> bbe4508c
    - glog
    - hermes-engine
    - RCT-Folly (= 2021.07.22.00)
    - React-Core/Default
<<<<<<< HEAD
    - React-cxxreact (= 0.71.6)
    - React-hermes
    - React-jsi (= 0.71.6)
    - React-jsiexecutor (= 0.71.6)
    - React-perflogger (= 0.71.6)
    - Yoga
  - React-Core/RCTImageHeaders (0.71.6):
=======
    - React-cxxreact (= 0.70.8)
    - React-jsi (= 0.70.8)
    - React-jsiexecutor (= 0.70.8)
    - React-perflogger (= 0.70.8)
    - Yoga
  - React-Core/RCTImageHeaders (0.70.8):
>>>>>>> bbe4508c
    - glog
    - hermes-engine
    - RCT-Folly (= 2021.07.22.00)
    - React-Core/Default
<<<<<<< HEAD
    - React-cxxreact (= 0.71.6)
    - React-hermes
    - React-jsi (= 0.71.6)
    - React-jsiexecutor (= 0.71.6)
    - React-perflogger (= 0.71.6)
    - Yoga
  - React-Core/RCTLinkingHeaders (0.71.6):
=======
    - React-cxxreact (= 0.70.8)
    - React-jsi (= 0.70.8)
    - React-jsiexecutor (= 0.70.8)
    - React-perflogger (= 0.70.8)
    - Yoga
  - React-Core/RCTLinkingHeaders (0.70.8):
>>>>>>> bbe4508c
    - glog
    - hermes-engine
    - RCT-Folly (= 2021.07.22.00)
    - React-Core/Default
<<<<<<< HEAD
    - React-cxxreact (= 0.71.6)
    - React-hermes
    - React-jsi (= 0.71.6)
    - React-jsiexecutor (= 0.71.6)
    - React-perflogger (= 0.71.6)
    - Yoga
  - React-Core/RCTNetworkHeaders (0.71.6):
=======
    - React-cxxreact (= 0.70.8)
    - React-jsi (= 0.70.8)
    - React-jsiexecutor (= 0.70.8)
    - React-perflogger (= 0.70.8)
    - Yoga
  - React-Core/RCTNetworkHeaders (0.70.8):
>>>>>>> bbe4508c
    - glog
    - hermes-engine
    - RCT-Folly (= 2021.07.22.00)
    - React-Core/Default
<<<<<<< HEAD
    - React-cxxreact (= 0.71.6)
    - React-hermes
    - React-jsi (= 0.71.6)
    - React-jsiexecutor (= 0.71.6)
    - React-perflogger (= 0.71.6)
    - Yoga
  - React-Core/RCTSettingsHeaders (0.71.6):
=======
    - React-cxxreact (= 0.70.8)
    - React-jsi (= 0.70.8)
    - React-jsiexecutor (= 0.70.8)
    - React-perflogger (= 0.70.8)
    - Yoga
  - React-Core/RCTSettingsHeaders (0.70.8):
>>>>>>> bbe4508c
    - glog
    - hermes-engine
    - RCT-Folly (= 2021.07.22.00)
    - React-Core/Default
<<<<<<< HEAD
    - React-cxxreact (= 0.71.6)
    - React-hermes
    - React-jsi (= 0.71.6)
    - React-jsiexecutor (= 0.71.6)
    - React-perflogger (= 0.71.6)
    - Yoga
  - React-Core/RCTTextHeaders (0.71.6):
=======
    - React-cxxreact (= 0.70.8)
    - React-jsi (= 0.70.8)
    - React-jsiexecutor (= 0.70.8)
    - React-perflogger (= 0.70.8)
    - Yoga
  - React-Core/RCTTextHeaders (0.70.8):
>>>>>>> bbe4508c
    - glog
    - hermes-engine
    - RCT-Folly (= 2021.07.22.00)
    - React-Core/Default
<<<<<<< HEAD
    - React-cxxreact (= 0.71.6)
    - React-hermes
    - React-jsi (= 0.71.6)
    - React-jsiexecutor (= 0.71.6)
    - React-perflogger (= 0.71.6)
    - Yoga
  - React-Core/RCTVibrationHeaders (0.71.6):
=======
    - React-cxxreact (= 0.70.8)
    - React-jsi (= 0.70.8)
    - React-jsiexecutor (= 0.70.8)
    - React-perflogger (= 0.70.8)
    - Yoga
  - React-Core/RCTVibrationHeaders (0.70.8):
>>>>>>> bbe4508c
    - glog
    - hermes-engine
    - RCT-Folly (= 2021.07.22.00)
    - React-Core/Default
<<<<<<< HEAD
    - React-cxxreact (= 0.71.6)
    - React-hermes
    - React-jsi (= 0.71.6)
    - React-jsiexecutor (= 0.71.6)
    - React-perflogger (= 0.71.6)
    - Yoga
  - React-Core/RCTWebSocket (0.71.6):
=======
    - React-cxxreact (= 0.70.8)
    - React-jsi (= 0.70.8)
    - React-jsiexecutor (= 0.70.8)
    - React-perflogger (= 0.70.8)
    - Yoga
  - React-Core/RCTWebSocket (0.70.8):
>>>>>>> bbe4508c
    - glog
    - hermes-engine
    - RCT-Folly (= 2021.07.22.00)
<<<<<<< HEAD
    - React-Core/Default (= 0.71.6)
    - React-cxxreact (= 0.71.6)
    - React-hermes
    - React-jsi (= 0.71.6)
    - React-jsiexecutor (= 0.71.6)
    - React-perflogger (= 0.71.6)
    - Yoga
  - React-CoreModules (0.71.6):
    - RCT-Folly (= 2021.07.22.00)
    - RCTTypeSafety (= 0.71.6)
    - React-Codegen (= 0.71.6)
    - React-Core/CoreModulesHeaders (= 0.71.6)
    - React-jsi (= 0.71.6)
    - React-RCTBlob
    - React-RCTImage (= 0.71.6)
    - ReactCommon/turbomodule/core (= 0.71.6)
  - React-cxxreact (0.71.6):
=======
    - React-Core/Default (= 0.70.8)
    - React-cxxreact (= 0.70.8)
    - React-jsi (= 0.70.8)
    - React-jsiexecutor (= 0.70.8)
    - React-perflogger (= 0.70.8)
    - Yoga
  - React-CoreModules (0.70.8):
    - RCT-Folly (= 2021.07.22.00)
    - RCTTypeSafety (= 0.70.8)
    - React-Codegen (= 0.70.8)
    - React-Core/CoreModulesHeaders (= 0.70.8)
    - React-jsi (= 0.70.8)
    - React-RCTImage (= 0.70.8)
    - ReactCommon/turbomodule/core (= 0.70.8)
  - React-cxxreact (0.70.8):
>>>>>>> bbe4508c
    - boost (= 1.76.0)
    - DoubleConversion
    - glog
    - hermes-engine
    - RCT-Folly (= 2021.07.22.00)
<<<<<<< HEAD
    - React-callinvoker (= 0.71.6)
    - React-jsi (= 0.71.6)
    - React-jsinspector (= 0.71.6)
    - React-logger (= 0.71.6)
    - React-perflogger (= 0.71.6)
    - React-runtimeexecutor (= 0.71.6)
  - React-hermes (0.71.6):
=======
    - React-callinvoker (= 0.70.8)
    - React-jsi (= 0.70.8)
    - React-jsinspector (= 0.70.8)
    - React-logger (= 0.70.8)
    - React-perflogger (= 0.70.8)
    - React-runtimeexecutor (= 0.70.8)
  - React-hermes (0.70.8):
>>>>>>> bbe4508c
    - DoubleConversion
    - glog
    - hermes-engine
    - RCT-Folly (= 2021.07.22.00)
    - RCT-Folly/Futures (= 2021.07.22.00)
<<<<<<< HEAD
    - React-cxxreact (= 0.71.6)
    - React-jsi
    - React-jsiexecutor (= 0.71.6)
    - React-jsinspector (= 0.71.6)
    - React-perflogger (= 0.71.6)
  - React-jsi (0.71.6):
=======
    - React-cxxreact (= 0.70.8)
    - React-jsi (= 0.70.8)
    - React-jsiexecutor (= 0.70.8)
    - React-jsinspector (= 0.70.8)
    - React-perflogger (= 0.70.8)
  - React-jsi (0.70.8):
>>>>>>> bbe4508c
    - boost (= 1.76.0)
    - DoubleConversion
    - glog
    - hermes-engine
    - RCT-Folly (= 2021.07.22.00)
<<<<<<< HEAD
  - React-jsiexecutor (0.71.6):
=======
    - React-jsi/Default (= 0.70.8)
  - React-jsi/Default (0.70.8):
    - boost (= 1.76.0)
>>>>>>> bbe4508c
    - DoubleConversion
    - glog
    - hermes-engine
    - RCT-Folly (= 2021.07.22.00)
<<<<<<< HEAD
    - React-cxxreact (= 0.71.6)
    - React-jsi (= 0.71.6)
    - React-perflogger (= 0.71.6)
  - React-jsinspector (0.71.6)
  - React-logger (0.71.6):
=======
  - React-jsiexecutor (0.70.8):
    - DoubleConversion
>>>>>>> bbe4508c
    - glog
  - react-native-safe-area-context (4.5.0):
    - RCT-Folly
    - RCTRequired
    - RCTTypeSafety
    - React-Core
    - ReactCommon/turbomodule/core
  - React-perflogger (0.71.6)
  - React-RCTActionSheet (0.71.6):
    - React-Core/RCTActionSheetHeaders (= 0.71.6)
  - React-RCTAnimation (0.71.6):
    - RCT-Folly (= 2021.07.22.00)
<<<<<<< HEAD
    - RCTTypeSafety (= 0.71.6)
    - React-Codegen (= 0.71.6)
    - React-Core/RCTAnimationHeaders (= 0.71.6)
    - React-jsi (= 0.71.6)
    - ReactCommon/turbomodule/core (= 0.71.6)
  - React-RCTAppDelegate (0.71.6):
=======
    - React-cxxreact (= 0.70.8)
    - React-jsi (= 0.70.8)
    - React-perflogger (= 0.70.8)
  - React-jsinspector (0.70.8)
  - React-logger (0.70.8):
    - glog
  - react-native-safe-area-context (4.4.1):
>>>>>>> bbe4508c
    - RCT-Folly
    - RCTRequired
    - RCTTypeSafety
    - React-Core
    - ReactCommon/turbomodule/core
<<<<<<< HEAD
  - React-RCTBlob (0.71.6):
    - hermes-engine
    - RCT-Folly (= 2021.07.22.00)
    - React-Codegen (= 0.71.6)
    - React-Core/RCTBlobHeaders (= 0.71.6)
    - React-Core/RCTWebSocket (= 0.71.6)
    - React-jsi (= 0.71.6)
    - React-RCTNetwork (= 0.71.6)
    - ReactCommon/turbomodule/core (= 0.71.6)
  - React-RCTImage (0.71.6):
    - RCT-Folly (= 2021.07.22.00)
    - RCTTypeSafety (= 0.71.6)
    - React-Codegen (= 0.71.6)
    - React-Core/RCTImageHeaders (= 0.71.6)
    - React-jsi (= 0.71.6)
    - React-RCTNetwork (= 0.71.6)
    - ReactCommon/turbomodule/core (= 0.71.6)
  - React-RCTLinking (0.71.6):
    - React-Codegen (= 0.71.6)
    - React-Core/RCTLinkingHeaders (= 0.71.6)
    - React-jsi (= 0.71.6)
    - ReactCommon/turbomodule/core (= 0.71.6)
  - React-RCTNetwork (0.71.6):
    - RCT-Folly (= 2021.07.22.00)
    - RCTTypeSafety (= 0.71.6)
    - React-Codegen (= 0.71.6)
    - React-Core/RCTNetworkHeaders (= 0.71.6)
    - React-jsi (= 0.71.6)
    - ReactCommon/turbomodule/core (= 0.71.6)
  - React-RCTSettings (0.71.6):
    - RCT-Folly (= 2021.07.22.00)
    - RCTTypeSafety (= 0.71.6)
    - React-Codegen (= 0.71.6)
    - React-Core/RCTSettingsHeaders (= 0.71.6)
    - React-jsi (= 0.71.6)
    - ReactCommon/turbomodule/core (= 0.71.6)
  - React-RCTText (0.71.6):
    - React-Core/RCTTextHeaders (= 0.71.6)
  - React-RCTVibration (0.71.6):
    - RCT-Folly (= 2021.07.22.00)
    - React-Codegen (= 0.71.6)
    - React-Core/RCTVibrationHeaders (= 0.71.6)
    - React-jsi (= 0.71.6)
    - ReactCommon/turbomodule/core (= 0.71.6)
  - React-runtimeexecutor (0.71.6):
    - React-jsi (= 0.71.6)
  - ReactCommon/turbomodule/bridging (0.71.6):
    - DoubleConversion
    - glog
    - hermes-engine
    - RCT-Folly (= 2021.07.22.00)
    - React-callinvoker (= 0.71.6)
    - React-Core (= 0.71.6)
    - React-cxxreact (= 0.71.6)
    - React-jsi (= 0.71.6)
    - React-logger (= 0.71.6)
    - React-perflogger (= 0.71.6)
  - ReactCommon/turbomodule/core (0.71.6):
=======
  - React-perflogger (0.70.8)
  - React-RCTActionSheet (0.70.8):
    - React-Core/RCTActionSheetHeaders (= 0.70.8)
  - React-RCTAnimation (0.70.8):
    - RCT-Folly (= 2021.07.22.00)
    - RCTTypeSafety (= 0.70.8)
    - React-Codegen (= 0.70.8)
    - React-Core/RCTAnimationHeaders (= 0.70.8)
    - React-jsi (= 0.70.8)
    - ReactCommon/turbomodule/core (= 0.70.8)
  - React-RCTBlob (0.70.8):
    - RCT-Folly (= 2021.07.22.00)
    - React-Codegen (= 0.70.8)
    - React-Core/RCTBlobHeaders (= 0.70.8)
    - React-Core/RCTWebSocket (= 0.70.8)
    - React-jsi (= 0.70.8)
    - React-RCTNetwork (= 0.70.8)
    - ReactCommon/turbomodule/core (= 0.70.8)
  - React-RCTImage (0.70.8):
    - RCT-Folly (= 2021.07.22.00)
    - RCTTypeSafety (= 0.70.8)
    - React-Codegen (= 0.70.8)
    - React-Core/RCTImageHeaders (= 0.70.8)
    - React-jsi (= 0.70.8)
    - React-RCTNetwork (= 0.70.8)
    - ReactCommon/turbomodule/core (= 0.70.8)
  - React-RCTLinking (0.70.8):
    - React-Codegen (= 0.70.8)
    - React-Core/RCTLinkingHeaders (= 0.70.8)
    - React-jsi (= 0.70.8)
    - ReactCommon/turbomodule/core (= 0.70.8)
  - React-RCTNetwork (0.70.8):
    - RCT-Folly (= 2021.07.22.00)
    - RCTTypeSafety (= 0.70.8)
    - React-Codegen (= 0.70.8)
    - React-Core/RCTNetworkHeaders (= 0.70.8)
    - React-jsi (= 0.70.8)
    - ReactCommon/turbomodule/core (= 0.70.8)
  - React-RCTSettings (0.70.8):
    - RCT-Folly (= 2021.07.22.00)
    - RCTTypeSafety (= 0.70.8)
    - React-Codegen (= 0.70.8)
    - React-Core/RCTSettingsHeaders (= 0.70.8)
    - React-jsi (= 0.70.8)
    - ReactCommon/turbomodule/core (= 0.70.8)
  - React-RCTText (0.70.8):
    - React-Core/RCTTextHeaders (= 0.70.8)
  - React-RCTVibration (0.70.8):
    - RCT-Folly (= 2021.07.22.00)
    - React-Codegen (= 0.70.8)
    - React-Core/RCTVibrationHeaders (= 0.70.8)
    - React-jsi (= 0.70.8)
    - ReactCommon/turbomodule/core (= 0.70.8)
  - React-runtimeexecutor (0.70.8):
    - React-jsi (= 0.70.8)
  - ReactCommon/turbomodule/core (0.70.8):
>>>>>>> bbe4508c
    - DoubleConversion
    - glog
    - hermes-engine
    - RCT-Folly (= 2021.07.22.00)
<<<<<<< HEAD
    - React-callinvoker (= 0.71.6)
    - React-Core (= 0.71.6)
    - React-cxxreact (= 0.71.6)
    - React-jsi (= 0.71.6)
    - React-logger (= 0.71.6)
    - React-perflogger (= 0.71.6)
  - RNBootSplash (4.5.0):
=======
    - React-bridging (= 0.70.8)
    - React-callinvoker (= 0.70.8)
    - React-Core (= 0.70.8)
    - React-cxxreact (= 0.70.8)
    - React-jsi (= 0.70.8)
    - React-logger (= 0.70.8)
    - React-perflogger (= 0.70.8)
  - RNBootSplash (4.3.2):
>>>>>>> bbe4508c
    - React-Core
  - RNCAsyncStorage (1.17.12):
    - React-Core
  - RNGestureHandler (2.8.0):
    - React-Core
  - RNReanimated (2.12.0):
    - DoubleConversion
    - FBLazyVector
    - FBReactNativeSpec
    - glog
    - RCT-Folly
    - RCTRequired
    - RCTTypeSafety
    - React-callinvoker
    - React-Core
    - React-Core/DevSupport
    - React-Core/RCTWebSocket
    - React-CoreModules
    - React-cxxreact
    - React-jsi
    - React-jsiexecutor
    - React-jsinspector
    - React-RCTActionSheet
    - React-RCTAnimation
    - React-RCTBlob
    - React-RCTImage
    - React-RCTLinking
    - React-RCTNetwork
    - React-RCTSettings
    - React-RCTText
    - ReactCommon/turbomodule/core
    - Yoga
  - RNScreens (3.20.0):
    - React-Core
    - React-RCTImage
  - SocketRocket (0.6.0)
  - Yoga (1.14.0)
  - YogaKit (1.18.1):
    - Yoga (~> 1.14)

DEPENDENCIES:
  - boost (from `../node_modules/react-native/third-party-podspecs/boost.podspec`)
  - DoubleConversion (from `../node_modules/react-native/third-party-podspecs/DoubleConversion.podspec`)
  - EXApplication (from `../node_modules/expo-application/ios`)
  - EXConstants (from `../node_modules/expo-constants/ios`)
  - EXFileSystem (from `../node_modules/expo-file-system/ios`)
  - EXFont (from `../node_modules/expo-font/ios`)
  - Expo (from `../node_modules/expo`)
  - ExpoDevice (from `../node_modules/expo-device/ios`)
  - ExpoKeepAwake (from `../node_modules/expo-keep-awake/ios`)
  - ExpoLocalization (from `../node_modules/expo-localization/ios`)
  - ExpoModulesCore (from `../node_modules/expo-modules-core`)
  - EXSplashScreen (from `../node_modules/expo-splash-screen/ios`)
  - FBLazyVector (from `../node_modules/react-native/Libraries/FBLazyVector`)
  - FBReactNativeSpec (from `../node_modules/react-native/React/FBReactNativeSpec`)
  - Flipper (= 0.125.0)
  - Flipper-Boost-iOSX (= 1.76.0.1.11)
  - Flipper-DoubleConversion (= 3.2.0.1)
  - Flipper-Fmt (= 7.1.7)
  - Flipper-Folly (= 2.6.10)
  - Flipper-Glog (= 0.5.0.5)
  - Flipper-PeerTalk (= 0.0.4)
  - Flipper-RSocket (= 1.4.3)
  - FlipperKit (= 0.125.0)
  - FlipperKit/Core (= 0.125.0)
  - FlipperKit/CppBridge (= 0.125.0)
  - FlipperKit/FBCxxFollyDynamicConvert (= 0.125.0)
  - FlipperKit/FBDefines (= 0.125.0)
  - FlipperKit/FKPortForwarding (= 0.125.0)
  - FlipperKit/FlipperKitHighlightOverlay (= 0.125.0)
  - FlipperKit/FlipperKitLayoutPlugin (= 0.125.0)
  - FlipperKit/FlipperKitLayoutTextSearchable (= 0.125.0)
  - FlipperKit/FlipperKitNetworkPlugin (= 0.125.0)
  - FlipperKit/FlipperKitReactPlugin (= 0.125.0)
  - FlipperKit/FlipperKitUserDefaultsPlugin (= 0.125.0)
  - FlipperKit/SKIOSNetworkPlugin (= 0.125.0)
  - glog (from `../node_modules/react-native/third-party-podspecs/glog.podspec`)
  - hermes-engine (from `../node_modules/react-native/sdks/hermes-engine/hermes-engine.podspec`)
  - libevent (~> 2.1.12)
  - OpenSSL-Universal (= 1.1.1100)
  - RCT-Folly (from `../node_modules/react-native/third-party-podspecs/RCT-Folly.podspec`)
  - RCTRequired (from `../node_modules/react-native/Libraries/RCTRequired`)
  - RCTTypeSafety (from `../node_modules/react-native/Libraries/TypeSafety`)
  - React (from `../node_modules/react-native/`)
  - React-callinvoker (from `../node_modules/react-native/ReactCommon/callinvoker`)
  - React-Codegen (from `build/generated/ios`)
  - React-Core (from `../node_modules/react-native/`)
  - React-Core/DevSupport (from `../node_modules/react-native/`)
  - React-Core/RCTWebSocket (from `../node_modules/react-native/`)
  - React-CoreModules (from `../node_modules/react-native/React/CoreModules`)
  - React-cxxreact (from `../node_modules/react-native/ReactCommon/cxxreact`)
  - React-hermes (from `../node_modules/react-native/ReactCommon/hermes`)
  - React-jsi (from `../node_modules/react-native/ReactCommon/jsi`)
  - React-jsiexecutor (from `../node_modules/react-native/ReactCommon/jsiexecutor`)
  - React-jsinspector (from `../node_modules/react-native/ReactCommon/jsinspector`)
  - React-logger (from `../node_modules/react-native/ReactCommon/logger`)
  - react-native-safe-area-context (from `../node_modules/react-native-safe-area-context`)
  - React-perflogger (from `../node_modules/react-native/ReactCommon/reactperflogger`)
  - React-RCTActionSheet (from `../node_modules/react-native/Libraries/ActionSheetIOS`)
  - React-RCTAnimation (from `../node_modules/react-native/Libraries/NativeAnimation`)
  - React-RCTAppDelegate (from `../node_modules/react-native/Libraries/AppDelegate`)
  - React-RCTBlob (from `../node_modules/react-native/Libraries/Blob`)
  - React-RCTImage (from `../node_modules/react-native/Libraries/Image`)
  - React-RCTLinking (from `../node_modules/react-native/Libraries/LinkingIOS`)
  - React-RCTNetwork (from `../node_modules/react-native/Libraries/Network`)
  - React-RCTSettings (from `../node_modules/react-native/Libraries/Settings`)
  - React-RCTText (from `../node_modules/react-native/Libraries/Text`)
  - React-RCTVibration (from `../node_modules/react-native/Libraries/Vibration`)
  - React-runtimeexecutor (from `../node_modules/react-native/ReactCommon/runtimeexecutor`)
  - ReactCommon/turbomodule/core (from `../node_modules/react-native/ReactCommon`)
  - RNBootSplash (from `../node_modules/react-native-bootsplash`)
  - "RNCAsyncStorage (from `../node_modules/@react-native-async-storage/async-storage`)"
  - RNGestureHandler (from `../node_modules/react-native-gesture-handler`)
  - RNReanimated (from `../node_modules/react-native-reanimated`)
  - RNScreens (from `../node_modules/react-native-screens`)
  - Yoga (from `../node_modules/react-native/ReactCommon/yoga`)

SPEC REPOS:
  trunk:
    - CocoaAsyncSocket
    - Flipper
    - Flipper-Boost-iOSX
    - Flipper-DoubleConversion
    - Flipper-Fmt
    - Flipper-Folly
    - Flipper-Glog
    - Flipper-PeerTalk
    - Flipper-RSocket
    - FlipperKit
    - fmt
    - libevent
    - OpenSSL-Universal
    - SocketRocket
    - YogaKit

EXTERNAL SOURCES:
  boost:
    :podspec: "../node_modules/react-native/third-party-podspecs/boost.podspec"
  DoubleConversion:
    :podspec: "../node_modules/react-native/third-party-podspecs/DoubleConversion.podspec"
  EXApplication:
    :path: "../node_modules/expo-application/ios"
  EXConstants:
    :path: "../node_modules/expo-constants/ios"
  EXFileSystem:
    :path: "../node_modules/expo-file-system/ios"
  EXFont:
    :path: "../node_modules/expo-font/ios"
  Expo:
    :path: "../node_modules/expo"
  ExpoDevice:
    :path: "../node_modules/expo-device/ios"
  ExpoKeepAwake:
    :path: "../node_modules/expo-keep-awake/ios"
  ExpoLocalization:
    :path: "../node_modules/expo-localization/ios"
  ExpoModulesCore:
    :path: "../node_modules/expo-modules-core"
  EXSplashScreen:
    :path: "../node_modules/expo-splash-screen/ios"
  FBLazyVector:
    :path: "../node_modules/react-native/Libraries/FBLazyVector"
  FBReactNativeSpec:
    :path: "../node_modules/react-native/React/FBReactNativeSpec"
  glog:
    :podspec: "../node_modules/react-native/third-party-podspecs/glog.podspec"
  hermes-engine:
    :podspec: "../node_modules/react-native/sdks/hermes-engine/hermes-engine.podspec"
  RCT-Folly:
    :podspec: "../node_modules/react-native/third-party-podspecs/RCT-Folly.podspec"
  RCTRequired:
    :path: "../node_modules/react-native/Libraries/RCTRequired"
  RCTTypeSafety:
    :path: "../node_modules/react-native/Libraries/TypeSafety"
  React:
    :path: "../node_modules/react-native/"
  React-callinvoker:
    :path: "../node_modules/react-native/ReactCommon/callinvoker"
  React-Codegen:
    :path: build/generated/ios
  React-Core:
    :path: "../node_modules/react-native/"
  React-CoreModules:
    :path: "../node_modules/react-native/React/CoreModules"
  React-cxxreact:
    :path: "../node_modules/react-native/ReactCommon/cxxreact"
  React-hermes:
    :path: "../node_modules/react-native/ReactCommon/hermes"
  React-jsi:
    :path: "../node_modules/react-native/ReactCommon/jsi"
  React-jsiexecutor:
    :path: "../node_modules/react-native/ReactCommon/jsiexecutor"
  React-jsinspector:
    :path: "../node_modules/react-native/ReactCommon/jsinspector"
  React-logger:
    :path: "../node_modules/react-native/ReactCommon/logger"
  react-native-safe-area-context:
    :path: "../node_modules/react-native-safe-area-context"
  React-perflogger:
    :path: "../node_modules/react-native/ReactCommon/reactperflogger"
  React-RCTActionSheet:
    :path: "../node_modules/react-native/Libraries/ActionSheetIOS"
  React-RCTAnimation:
    :path: "../node_modules/react-native/Libraries/NativeAnimation"
  React-RCTAppDelegate:
    :path: "../node_modules/react-native/Libraries/AppDelegate"
  React-RCTBlob:
    :path: "../node_modules/react-native/Libraries/Blob"
  React-RCTImage:
    :path: "../node_modules/react-native/Libraries/Image"
  React-RCTLinking:
    :path: "../node_modules/react-native/Libraries/LinkingIOS"
  React-RCTNetwork:
    :path: "../node_modules/react-native/Libraries/Network"
  React-RCTSettings:
    :path: "../node_modules/react-native/Libraries/Settings"
  React-RCTText:
    :path: "../node_modules/react-native/Libraries/Text"
  React-RCTVibration:
    :path: "../node_modules/react-native/Libraries/Vibration"
  React-runtimeexecutor:
    :path: "../node_modules/react-native/ReactCommon/runtimeexecutor"
  ReactCommon:
    :path: "../node_modules/react-native/ReactCommon"
  RNBootSplash:
    :path: "../node_modules/react-native-bootsplash"
  RNCAsyncStorage:
    :path: "../node_modules/@react-native-async-storage/async-storage"
  RNGestureHandler:
    :path: "../node_modules/react-native-gesture-handler"
  RNReanimated:
    :path: "../node_modules/react-native-reanimated"
  RNScreens:
    :path: "../node_modules/react-native-screens"
  Yoga:
    :path: "../node_modules/react-native/ReactCommon/yoga"

SPEC CHECKSUMS:
  boost: 57d2868c099736d80fcd648bf211b4431e51a558
  CocoaAsyncSocket: 065fd1e645c7abab64f7a6a2007a48038fdc6a99
  DoubleConversion: 5189b271737e1565bdce30deb4a08d647e3f5f54
<<<<<<< HEAD
  EXApplication: d8f53a7eee90a870a75656280e8d4b85726ea903
  EXConstants: f348da07e21b23d2b085e270d7b74f282df1a7d9
  EXFileSystem: 844e86ca9b5375486ecc4ef06d3838d5597d895d
  EXFont: 6ea3800df746be7233208d80fe379b8ed74f4272
  Expo: 81418098ffb16914b2e190f54e06db923248e4a1
  ExpoDevice: e0bebf68f978b3d353377ce42e73c20c0a070215
  ExpoKeepAwake: 69f5f627670d62318410392d03e0b5db0f85759a
  ExpoLocalization: f26cd431ad9ea3533c5b08c4fabd879176a794bb
  ExpoModulesCore: 6e0259511f4c4341b6b8357db393624df2280828
  EXSplashScreen: cd7fb052dff5ba8311d5c2455ecbebffe1b7a8ca
  FBLazyVector: a83ceaa8a8581003a623facdb3c44f6d4f342ac5
  FBReactNativeSpec: 85eee79837cb797ab6176f0243a2b40511c09158
=======
  EXApplication: 034b1c40a8e9fe1bff76a1e511ee90dff64ad834
  EXConstants: 3c86653c422dd77e40d10cbbabb3025003977415
  EXDevice: 734a55d8935ea8e075d12df1919a0497153bf55c
  EXFileSystem: 60602b6eefa6873f97172c684b7537c9760b50d6
  EXFont: 319606bfe48c33b5b5063fb0994afdc496befe80
  Expo: 5f4240506a147162542178989696e56e3dd72924
  ExpoKeepAwake: 69b59d0a8d2b24de9f82759c39b3821fec030318
  ExpoLocalization: e202d1e2a4950df17ac8d0889d65a1ffd7532d7e
  ExpoModulesCore: 485dff3a59b036a33b6050c0a5aea3cf1037fdd1
  EXSplashScreen: 3e989924f61a8dd07ee4ea584c6ba14be9b51949
  FBLazyVector: ce6c993e675c5e9684e3b83aa0c346eb116c3ec6
  FBReactNativeSpec: d8772db98ada3c2daf8f65e2105ada77bf209c02
>>>>>>> bbe4508c
  Flipper: 26fc4b7382499f1281eb8cb921e5c3ad6de91fe0
  Flipper-Boost-iOSX: fd1e2b8cbef7e662a122412d7ac5f5bea715403c
  Flipper-DoubleConversion: 2dc99b02f658daf147069aad9dbd29d8feb06d30
  Flipper-Fmt: 60cbdd92fc254826e61d669a5d87ef7015396a9b
  Flipper-Folly: 584845625005ff068a6ebf41f857f468decd26b3
  Flipper-Glog: 70c50ce58ddaf67dc35180db05f191692570f446
  Flipper-PeerTalk: 116d8f857dc6ef55c7a5a75ea3ceaafe878aadc9
  Flipper-RSocket: d9d9ade67cbecf6ac10730304bf5607266dd2541
  FlipperKit: cbdee19bdd4e7f05472a66ce290f1b729ba3cb86
  fmt: ff9d55029c625d3757ed641535fd4a75fedc7ce9
  glog: 04b94705f318337d7ead9e6d17c019bd9b1f6b1b
<<<<<<< HEAD
  hermes-engine: b434cea529ad0152c56c7cb6486b0c4c0b23b5de
  libevent: 4049cae6c81cdb3654a443be001fb9bdceff7913
  OpenSSL-Universal: ebc357f1e6bc71fa463ccb2fe676756aff50e88c
  RCT-Folly: 424b8c9a7a0b9ab2886ffe9c3b041ef628fd4fb1
  RCTRequired: 5c6fd63b03abb06947d348dadac51c93e3485bd8
  RCTTypeSafety: 1c66daedd66f674e39ce9f40782f0d490c78b175
  React: e11ca7cdc7aa4ddd7e6a59278b808cfe17ebbd9f
  React-callinvoker: 77a82869505c96945c074b80bbdc8df919646d51
  React-Codegen: 9ee33090c38ab3da3c4dc029924d50fb649f0dfc
  React-Core: 44903e47b428a491f48fd0eae54caddb2ea05ebf
  React-CoreModules: 83d989defdfc82be1f7386f84a56b6509f54ac74
  React-cxxreact: 058e7e6349649eae9cfcdec5854e702b26298932
  React-hermes: ba19a405804b833c9b832c1f2061ad5038bb97f2
  React-jsi: 3fe6f589c9cafbef85ed5a4be7c6dc8edfb4ab54
  React-jsiexecutor: 7894956638ff3e00819dd3f9f6f4a84da38f2409
  React-jsinspector: d5ce2ef3eb8fd30c28389d0bc577918c70821bd6
  React-logger: 9332c3e7b4ef007a0211c0a9868253aac3e1da82
  react-native-safe-area-context: 39c2d8be3328df5d437ac1700f4f3a4f75716acc
  React-perflogger: 43392072a5b867a504e2b4857606f8fc5a403d7f
  React-RCTActionSheet: c7b67c125bebeda9fb19fc7b200d85cb9d6899c4
  React-RCTAnimation: c2de79906f607986633a7114bee44854e4c7e2f5
  React-RCTAppDelegate: 96bc933c3228a549718a6475c4d3f9dd4bbae98d
  React-RCTBlob: cf72446957310e7da6627a4bdaadf970d3a8f232
  React-RCTImage: c6093f1bf3d67c0428d779b00390617d5bd90699
  React-RCTLinking: 5de47e37937889d22599af4b99d0552bad1b1c3c
  React-RCTNetwork: e7d7077e073b08e5dd486fba3fe87ccad90a9bc4
  React-RCTSettings: 72a04921b2e8fb832da7201a60ffffff2a7c62f7
  React-RCTText: 7123c70fef5367e2121fea37e65b9ad6d3747e54
  React-RCTVibration: 73d201599a64ea14b4e0b8f91b64970979fd92e6
  React-runtimeexecutor: 8692ac548bec648fa121980ccb4304afd136d584
  ReactCommon: 0c43eaeaaee231d7d8dc24fc5a6e4cf2b75bf196
  RNBootSplash: 364ec0f6a61d96bce40e8630d80d949c214a5749
  RNCAsyncStorage: 8616bd5a58af409453ea4e1b246521bb76578d60
  RNGestureHandler: 071d7a9ad81e8b83fe7663b303d132406a7d8f39
  RNReanimated: cc5e3aa479cb9170bcccf8204291a6950a3be128
  RNScreens: 218801c16a2782546d30bd2026bb625c0302d70f
  SocketRocket: fccef3f9c5cedea1353a9ef6ada904fde10d6608
  Yoga: ba09b6b11e6139e3df8229238aa794205ca6a02a
=======
  hermes-engine: 0b19f33a9c2ec1dbdede3232606eeb1101db4cec
  libevent: 4049cae6c81cdb3654a443be001fb9bdceff7913
  OpenSSL-Universal: ebc357f1e6bc71fa463ccb2fe676756aff50e88c
  RCT-Folly: 0080d0a6ebf2577475bda044aa59e2ca1f909cda
  RCTRequired: 35a7977a5a3cb2d3830c3fef7352b7b116115829
  RCTTypeSafety: 259790fb8b16c94e57e0d3d1e2479e69a2b93f50
  React: 89f0551b8f7a555e38ce016a81c50bc68f1972a8
  React-bridging: 2e425b6bc8536206918fa55bf9dd37016f99bb33
  React-callinvoker: 1c733126b1e4d95d0d412d95c51cedf06b3b979d
  React-Codegen: 41d2ddcd966eac2a5f2698d5cd21e3d741e999bd
  React-Core: 3021f04b6b1a2064952e166470a58db671ed65b1
  React-CoreModules: f569f295874d0864bfd7a686dad3f828f4e8813a
  React-cxxreact: a6c952ae24061777510f7e60b808b673e624009e
  React-hermes: be32d1db90d052cc025a38ec2ea4e1a493d33c6a
  React-jsi: 3d7bafe69dddd780fb3527b7f939dfcbfd6790b5
  React-jsiexecutor: bc8556d76f83a1a9075cdee207aad7c0b7b30a33
  React-jsinspector: 5e5497c844f2381e8648ec3a7d0ad25b3f27f23e
  React-logger: b277ad8f4473f2506fb30b762b6348534a3de10e
  react-native-safe-area-context: 99b24a0c5acd0d5dcac2b1a7f18c49ea317be99a
  React-perflogger: e9249a18e055cae96fdf685bf6145cbea62506c8
  React-RCTActionSheet: a6d2a544a4605a111ce80fa9319cc870ca3ea778
  React-RCTAnimation: 21b776b15aa5451a0b5bcb342fd2f346817c1101
  React-RCTBlob: 95f54d45305b4103b29d8b2c1e705b5c3183239a
  React-RCTImage: 1b76ab9e3b60313edd85bc3fd3e07c29cec6ab68
  React-RCTLinking: 7176da2a80f3056152a51587812d6d0c451b1f7b
  React-RCTNetwork: d36f896304e6ef2998f58cd4199a0239bd312318
  React-RCTSettings: 004b9a1afb5870f4bcd06521c088e738c1558940
  React-RCTText: a2606a79fdb52dd2bde0d7fde7726160fa16b70c
  React-RCTVibration: 19d21a3ed620352180800447771f68a101f196e9
  React-runtimeexecutor: f795fd426264709901c09432c6ce072f8400147e
  ReactCommon: c440e7f15075e81eb29802521c58a1f38b1aa903
  RNBootSplash: 5f346163977573d6b2aeba1b25df9d2245c0d73c
  RNCAsyncStorage: 09fc8595e6d6f6d5abf16b23a56b257d9c6b7c5b
  RNGestureHandler: 62232ba8f562f7dea5ba1b3383494eb5bf97a4d3
  RNReanimated: 2a91e85fcd343f8af3c58d3425b99fdd285590a5
  RNScreens: 34cc502acf1b916c582c60003dc3089fa01dc66d
  SocketRocket: fccef3f9c5cedea1353a9ef6ada904fde10d6608
  Yoga: d6133108734e69e8c0becc6ba587294b94829687
>>>>>>> bbe4508c
  YogaKit: f782866e155069a2cca2517aafea43200b01fd5a

PODFILE CHECKSUM: f15b66725516213cd823a247a090a0a0b96a8331

COCOAPODS: 1.12.0<|MERGE_RESOLUTION|>--- conflicted
+++ resolved
@@ -12,11 +12,7 @@
     - ExpoModulesCore
   - Expo (48.0.11):
     - ExpoModulesCore
-<<<<<<< HEAD
   - ExpoDevice (5.2.1):
-=======
-  - Expo (47.0.14):
->>>>>>> bbe4508c
     - ExpoModulesCore
   - ExpoKeepAwake (12.0.1):
     - ExpoModulesCore
@@ -29,7 +25,6 @@
   - EXSplashScreen (0.18.1):
     - ExpoModulesCore
     - React-Core
-<<<<<<< HEAD
   - FBLazyVector (0.71.6)
   - FBReactNativeSpec (0.71.6):
     - RCT-Folly (= 2021.07.22.00)
@@ -38,16 +33,6 @@
     - React-Core (= 0.71.6)
     - React-jsi (= 0.71.6)
     - ReactCommon/turbomodule/core (= 0.71.6)
-=======
-  - FBLazyVector (0.70.8)
-  - FBReactNativeSpec (0.70.8):
-    - RCT-Folly (= 2021.07.22.00)
-    - RCTRequired (= 0.70.8)
-    - RCTTypeSafety (= 0.70.8)
-    - React-Core (= 0.70.8)
-    - React-jsi (= 0.70.8)
-    - ReactCommon/turbomodule/core (= 0.70.8)
->>>>>>> bbe4508c
   - Flipper (0.125.0):
     - Flipper-Folly (~> 2.6)
     - Flipper-RSocket (~> 1.4)
@@ -111,13 +96,9 @@
     - FlipperKit/FlipperKitNetworkPlugin
   - fmt (6.2.1)
   - glog (0.3.5)
-<<<<<<< HEAD
   - hermes-engine (0.71.6):
     - hermes-engine/Pre-built (= 0.71.6)
   - hermes-engine/Pre-built (0.71.6)
-=======
-  - hermes-engine (0.70.8)
->>>>>>> bbe4508c
   - libevent (2.1.12)
   - OpenSSL-Universal (1.1.1100)
   - RCT-Folly (2021.07.22.00):
@@ -137,7 +118,6 @@
     - fmt (~> 6.2.1)
     - glog
     - libevent
-<<<<<<< HEAD
   - RCTRequired (0.71.6)
   - RCTTypeSafety (0.71.6):
     - FBLazyVector (= 0.71.6)
@@ -169,44 +149,9 @@
     - ReactCommon/turbomodule/bridging
     - ReactCommon/turbomodule/core
   - React-Core (0.71.6):
-=======
-  - RCTRequired (0.70.8)
-  - RCTTypeSafety (0.70.8):
-    - FBLazyVector (= 0.70.8)
-    - RCTRequired (= 0.70.8)
-    - React-Core (= 0.70.8)
-  - React (0.70.8):
-    - React-Core (= 0.70.8)
-    - React-Core/DevSupport (= 0.70.8)
-    - React-Core/RCTWebSocket (= 0.70.8)
-    - React-RCTActionSheet (= 0.70.8)
-    - React-RCTAnimation (= 0.70.8)
-    - React-RCTBlob (= 0.70.8)
-    - React-RCTImage (= 0.70.8)
-    - React-RCTLinking (= 0.70.8)
-    - React-RCTNetwork (= 0.70.8)
-    - React-RCTSettings (= 0.70.8)
-    - React-RCTText (= 0.70.8)
-    - React-RCTVibration (= 0.70.8)
-  - React-bridging (0.70.8):
-    - RCT-Folly (= 2021.07.22.00)
-    - React-jsi (= 0.70.8)
-  - React-callinvoker (0.70.8)
-  - React-Codegen (0.70.8):
-    - FBReactNativeSpec (= 0.70.8)
-    - RCT-Folly (= 2021.07.22.00)
-    - RCTRequired (= 0.70.8)
-    - RCTTypeSafety (= 0.70.8)
-    - React-Core (= 0.70.8)
-    - React-jsi (= 0.70.8)
-    - React-jsiexecutor (= 0.70.8)
-    - ReactCommon/turbomodule/core (= 0.70.8)
-  - React-Core (0.70.8):
->>>>>>> bbe4508c
-    - glog
-    - hermes-engine
-    - RCT-Folly (= 2021.07.22.00)
-<<<<<<< HEAD
+    - glog
+    - hermes-engine
+    - RCT-Folly (= 2021.07.22.00)
     - React-Core/Default (= 0.71.6)
     - React-cxxreact (= 0.71.6)
     - React-hermes
@@ -215,20 +160,10 @@
     - React-perflogger (= 0.71.6)
     - Yoga
   - React-Core/CoreModulesHeaders (0.71.6):
-=======
-    - React-Core/Default (= 0.70.8)
-    - React-cxxreact (= 0.70.8)
-    - React-jsi (= 0.70.8)
-    - React-jsiexecutor (= 0.70.8)
-    - React-perflogger (= 0.70.8)
-    - Yoga
-  - React-Core/CoreModulesHeaders (0.70.8):
->>>>>>> bbe4508c
-    - glog
-    - hermes-engine
-    - RCT-Folly (= 2021.07.22.00)
-    - React-Core/Default
-<<<<<<< HEAD
+    - glog
+    - hermes-engine
+    - RCT-Folly (= 2021.07.22.00)
+    - React-Core/Default
     - React-cxxreact (= 0.71.6)
     - React-hermes
     - React-jsi (= 0.71.6)
@@ -236,18 +171,9 @@
     - React-perflogger (= 0.71.6)
     - Yoga
   - React-Core/Default (0.71.6):
-=======
-    - React-cxxreact (= 0.70.8)
-    - React-jsi (= 0.70.8)
-    - React-jsiexecutor (= 0.70.8)
-    - React-perflogger (= 0.70.8)
-    - Yoga
-  - React-Core/Default (0.70.8):
->>>>>>> bbe4508c
-    - glog
-    - hermes-engine
-    - RCT-Folly (= 2021.07.22.00)
-<<<<<<< HEAD
+    - glog
+    - hermes-engine
+    - RCT-Folly (= 2021.07.22.00)
     - React-cxxreact (= 0.71.6)
     - React-hermes
     - React-jsi (= 0.71.6)
@@ -255,18 +181,9 @@
     - React-perflogger (= 0.71.6)
     - Yoga
   - React-Core/DevSupport (0.71.6):
-=======
-    - React-cxxreact (= 0.70.8)
-    - React-jsi (= 0.70.8)
-    - React-jsiexecutor (= 0.70.8)
-    - React-perflogger (= 0.70.8)
-    - Yoga
-  - React-Core/DevSupport (0.70.8):
->>>>>>> bbe4508c
-    - glog
-    - hermes-engine
-    - RCT-Folly (= 2021.07.22.00)
-<<<<<<< HEAD
+    - glog
+    - hermes-engine
+    - RCT-Folly (= 2021.07.22.00)
     - React-Core/Default (= 0.71.6)
     - React-Core/RCTWebSocket (= 0.71.6)
     - React-cxxreact (= 0.71.6)
@@ -277,22 +194,10 @@
     - React-perflogger (= 0.71.6)
     - Yoga
   - React-Core/RCTActionSheetHeaders (0.71.6):
-=======
-    - React-Core/Default (= 0.70.8)
-    - React-Core/RCTWebSocket (= 0.70.8)
-    - React-cxxreact (= 0.70.8)
-    - React-jsi (= 0.70.8)
-    - React-jsiexecutor (= 0.70.8)
-    - React-jsinspector (= 0.70.8)
-    - React-perflogger (= 0.70.8)
-    - Yoga
-  - React-Core/RCTActionSheetHeaders (0.70.8):
->>>>>>> bbe4508c
-    - glog
-    - hermes-engine
-    - RCT-Folly (= 2021.07.22.00)
-    - React-Core/Default
-<<<<<<< HEAD
+    - glog
+    - hermes-engine
+    - RCT-Folly (= 2021.07.22.00)
+    - React-Core/Default
     - React-cxxreact (= 0.71.6)
     - React-hermes
     - React-jsi (= 0.71.6)
@@ -300,19 +205,10 @@
     - React-perflogger (= 0.71.6)
     - Yoga
   - React-Core/RCTAnimationHeaders (0.71.6):
-=======
-    - React-cxxreact (= 0.70.8)
-    - React-jsi (= 0.70.8)
-    - React-jsiexecutor (= 0.70.8)
-    - React-perflogger (= 0.70.8)
-    - Yoga
-  - React-Core/RCTAnimationHeaders (0.70.8):
->>>>>>> bbe4508c
-    - glog
-    - hermes-engine
-    - RCT-Folly (= 2021.07.22.00)
-    - React-Core/Default
-<<<<<<< HEAD
+    - glog
+    - hermes-engine
+    - RCT-Folly (= 2021.07.22.00)
+    - React-Core/Default
     - React-cxxreact (= 0.71.6)
     - React-hermes
     - React-jsi (= 0.71.6)
@@ -320,19 +216,10 @@
     - React-perflogger (= 0.71.6)
     - Yoga
   - React-Core/RCTBlobHeaders (0.71.6):
-=======
-    - React-cxxreact (= 0.70.8)
-    - React-jsi (= 0.70.8)
-    - React-jsiexecutor (= 0.70.8)
-    - React-perflogger (= 0.70.8)
-    - Yoga
-  - React-Core/RCTBlobHeaders (0.70.8):
->>>>>>> bbe4508c
-    - glog
-    - hermes-engine
-    - RCT-Folly (= 2021.07.22.00)
-    - React-Core/Default
-<<<<<<< HEAD
+    - glog
+    - hermes-engine
+    - RCT-Folly (= 2021.07.22.00)
+    - React-Core/Default
     - React-cxxreact (= 0.71.6)
     - React-hermes
     - React-jsi (= 0.71.6)
@@ -340,19 +227,10 @@
     - React-perflogger (= 0.71.6)
     - Yoga
   - React-Core/RCTImageHeaders (0.71.6):
-=======
-    - React-cxxreact (= 0.70.8)
-    - React-jsi (= 0.70.8)
-    - React-jsiexecutor (= 0.70.8)
-    - React-perflogger (= 0.70.8)
-    - Yoga
-  - React-Core/RCTImageHeaders (0.70.8):
->>>>>>> bbe4508c
-    - glog
-    - hermes-engine
-    - RCT-Folly (= 2021.07.22.00)
-    - React-Core/Default
-<<<<<<< HEAD
+    - glog
+    - hermes-engine
+    - RCT-Folly (= 2021.07.22.00)
+    - React-Core/Default
     - React-cxxreact (= 0.71.6)
     - React-hermes
     - React-jsi (= 0.71.6)
@@ -360,19 +238,10 @@
     - React-perflogger (= 0.71.6)
     - Yoga
   - React-Core/RCTLinkingHeaders (0.71.6):
-=======
-    - React-cxxreact (= 0.70.8)
-    - React-jsi (= 0.70.8)
-    - React-jsiexecutor (= 0.70.8)
-    - React-perflogger (= 0.70.8)
-    - Yoga
-  - React-Core/RCTLinkingHeaders (0.70.8):
->>>>>>> bbe4508c
-    - glog
-    - hermes-engine
-    - RCT-Folly (= 2021.07.22.00)
-    - React-Core/Default
-<<<<<<< HEAD
+    - glog
+    - hermes-engine
+    - RCT-Folly (= 2021.07.22.00)
+    - React-Core/Default
     - React-cxxreact (= 0.71.6)
     - React-hermes
     - React-jsi (= 0.71.6)
@@ -380,19 +249,10 @@
     - React-perflogger (= 0.71.6)
     - Yoga
   - React-Core/RCTNetworkHeaders (0.71.6):
-=======
-    - React-cxxreact (= 0.70.8)
-    - React-jsi (= 0.70.8)
-    - React-jsiexecutor (= 0.70.8)
-    - React-perflogger (= 0.70.8)
-    - Yoga
-  - React-Core/RCTNetworkHeaders (0.70.8):
->>>>>>> bbe4508c
-    - glog
-    - hermes-engine
-    - RCT-Folly (= 2021.07.22.00)
-    - React-Core/Default
-<<<<<<< HEAD
+    - glog
+    - hermes-engine
+    - RCT-Folly (= 2021.07.22.00)
+    - React-Core/Default
     - React-cxxreact (= 0.71.6)
     - React-hermes
     - React-jsi (= 0.71.6)
@@ -400,19 +260,10 @@
     - React-perflogger (= 0.71.6)
     - Yoga
   - React-Core/RCTSettingsHeaders (0.71.6):
-=======
-    - React-cxxreact (= 0.70.8)
-    - React-jsi (= 0.70.8)
-    - React-jsiexecutor (= 0.70.8)
-    - React-perflogger (= 0.70.8)
-    - Yoga
-  - React-Core/RCTSettingsHeaders (0.70.8):
->>>>>>> bbe4508c
-    - glog
-    - hermes-engine
-    - RCT-Folly (= 2021.07.22.00)
-    - React-Core/Default
-<<<<<<< HEAD
+    - glog
+    - hermes-engine
+    - RCT-Folly (= 2021.07.22.00)
+    - React-Core/Default
     - React-cxxreact (= 0.71.6)
     - React-hermes
     - React-jsi (= 0.71.6)
@@ -420,19 +271,10 @@
     - React-perflogger (= 0.71.6)
     - Yoga
   - React-Core/RCTTextHeaders (0.71.6):
-=======
-    - React-cxxreact (= 0.70.8)
-    - React-jsi (= 0.70.8)
-    - React-jsiexecutor (= 0.70.8)
-    - React-perflogger (= 0.70.8)
-    - Yoga
-  - React-Core/RCTTextHeaders (0.70.8):
->>>>>>> bbe4508c
-    - glog
-    - hermes-engine
-    - RCT-Folly (= 2021.07.22.00)
-    - React-Core/Default
-<<<<<<< HEAD
+    - glog
+    - hermes-engine
+    - RCT-Folly (= 2021.07.22.00)
+    - React-Core/Default
     - React-cxxreact (= 0.71.6)
     - React-hermes
     - React-jsi (= 0.71.6)
@@ -440,19 +282,10 @@
     - React-perflogger (= 0.71.6)
     - Yoga
   - React-Core/RCTVibrationHeaders (0.71.6):
-=======
-    - React-cxxreact (= 0.70.8)
-    - React-jsi (= 0.70.8)
-    - React-jsiexecutor (= 0.70.8)
-    - React-perflogger (= 0.70.8)
-    - Yoga
-  - React-Core/RCTVibrationHeaders (0.70.8):
->>>>>>> bbe4508c
-    - glog
-    - hermes-engine
-    - RCT-Folly (= 2021.07.22.00)
-    - React-Core/Default
-<<<<<<< HEAD
+    - glog
+    - hermes-engine
+    - RCT-Folly (= 2021.07.22.00)
+    - React-Core/Default
     - React-cxxreact (= 0.71.6)
     - React-hermes
     - React-jsi (= 0.71.6)
@@ -460,18 +293,9 @@
     - React-perflogger (= 0.71.6)
     - Yoga
   - React-Core/RCTWebSocket (0.71.6):
-=======
-    - React-cxxreact (= 0.70.8)
-    - React-jsi (= 0.70.8)
-    - React-jsiexecutor (= 0.70.8)
-    - React-perflogger (= 0.70.8)
-    - Yoga
-  - React-Core/RCTWebSocket (0.70.8):
->>>>>>> bbe4508c
-    - glog
-    - hermes-engine
-    - RCT-Folly (= 2021.07.22.00)
-<<<<<<< HEAD
+    - glog
+    - hermes-engine
+    - RCT-Folly (= 2021.07.22.00)
     - React-Core/Default (= 0.71.6)
     - React-cxxreact (= 0.71.6)
     - React-hermes
@@ -489,29 +313,11 @@
     - React-RCTImage (= 0.71.6)
     - ReactCommon/turbomodule/core (= 0.71.6)
   - React-cxxreact (0.71.6):
-=======
-    - React-Core/Default (= 0.70.8)
-    - React-cxxreact (= 0.70.8)
-    - React-jsi (= 0.70.8)
-    - React-jsiexecutor (= 0.70.8)
-    - React-perflogger (= 0.70.8)
-    - Yoga
-  - React-CoreModules (0.70.8):
-    - RCT-Folly (= 2021.07.22.00)
-    - RCTTypeSafety (= 0.70.8)
-    - React-Codegen (= 0.70.8)
-    - React-Core/CoreModulesHeaders (= 0.70.8)
-    - React-jsi (= 0.70.8)
-    - React-RCTImage (= 0.70.8)
-    - ReactCommon/turbomodule/core (= 0.70.8)
-  - React-cxxreact (0.70.8):
->>>>>>> bbe4508c
     - boost (= 1.76.0)
     - DoubleConversion
     - glog
     - hermes-engine
     - RCT-Folly (= 2021.07.22.00)
-<<<<<<< HEAD
     - React-callinvoker (= 0.71.6)
     - React-jsi (= 0.71.6)
     - React-jsinspector (= 0.71.6)
@@ -519,61 +325,32 @@
     - React-perflogger (= 0.71.6)
     - React-runtimeexecutor (= 0.71.6)
   - React-hermes (0.71.6):
-=======
-    - React-callinvoker (= 0.70.8)
-    - React-jsi (= 0.70.8)
-    - React-jsinspector (= 0.70.8)
-    - React-logger (= 0.70.8)
-    - React-perflogger (= 0.70.8)
-    - React-runtimeexecutor (= 0.70.8)
-  - React-hermes (0.70.8):
->>>>>>> bbe4508c
     - DoubleConversion
     - glog
     - hermes-engine
     - RCT-Folly (= 2021.07.22.00)
     - RCT-Folly/Futures (= 2021.07.22.00)
-<<<<<<< HEAD
     - React-cxxreact (= 0.71.6)
     - React-jsi
     - React-jsiexecutor (= 0.71.6)
     - React-jsinspector (= 0.71.6)
     - React-perflogger (= 0.71.6)
   - React-jsi (0.71.6):
-=======
-    - React-cxxreact (= 0.70.8)
-    - React-jsi (= 0.70.8)
-    - React-jsiexecutor (= 0.70.8)
-    - React-jsinspector (= 0.70.8)
-    - React-perflogger (= 0.70.8)
-  - React-jsi (0.70.8):
->>>>>>> bbe4508c
     - boost (= 1.76.0)
     - DoubleConversion
     - glog
     - hermes-engine
     - RCT-Folly (= 2021.07.22.00)
-<<<<<<< HEAD
   - React-jsiexecutor (0.71.6):
-=======
-    - React-jsi/Default (= 0.70.8)
-  - React-jsi/Default (0.70.8):
-    - boost (= 1.76.0)
->>>>>>> bbe4508c
-    - DoubleConversion
-    - glog
-    - hermes-engine
-    - RCT-Folly (= 2021.07.22.00)
-<<<<<<< HEAD
+    - DoubleConversion
+    - glog
+    - hermes-engine
+    - RCT-Folly (= 2021.07.22.00)
     - React-cxxreact (= 0.71.6)
     - React-jsi (= 0.71.6)
     - React-perflogger (= 0.71.6)
   - React-jsinspector (0.71.6)
   - React-logger (0.71.6):
-=======
-  - React-jsiexecutor (0.70.8):
-    - DoubleConversion
->>>>>>> bbe4508c
     - glog
   - react-native-safe-area-context (4.5.0):
     - RCT-Folly
@@ -586,28 +363,17 @@
     - React-Core/RCTActionSheetHeaders (= 0.71.6)
   - React-RCTAnimation (0.71.6):
     - RCT-Folly (= 2021.07.22.00)
-<<<<<<< HEAD
     - RCTTypeSafety (= 0.71.6)
     - React-Codegen (= 0.71.6)
     - React-Core/RCTAnimationHeaders (= 0.71.6)
     - React-jsi (= 0.71.6)
     - ReactCommon/turbomodule/core (= 0.71.6)
   - React-RCTAppDelegate (0.71.6):
-=======
-    - React-cxxreact (= 0.70.8)
-    - React-jsi (= 0.70.8)
-    - React-perflogger (= 0.70.8)
-  - React-jsinspector (0.70.8)
-  - React-logger (0.70.8):
-    - glog
-  - react-native-safe-area-context (4.4.1):
->>>>>>> bbe4508c
     - RCT-Folly
     - RCTRequired
     - RCTTypeSafety
     - React-Core
     - ReactCommon/turbomodule/core
-<<<<<<< HEAD
   - React-RCTBlob (0.71.6):
     - hermes-engine
     - RCT-Folly (= 2021.07.22.00)
@@ -666,69 +432,10 @@
     - React-logger (= 0.71.6)
     - React-perflogger (= 0.71.6)
   - ReactCommon/turbomodule/core (0.71.6):
-=======
-  - React-perflogger (0.70.8)
-  - React-RCTActionSheet (0.70.8):
-    - React-Core/RCTActionSheetHeaders (= 0.70.8)
-  - React-RCTAnimation (0.70.8):
-    - RCT-Folly (= 2021.07.22.00)
-    - RCTTypeSafety (= 0.70.8)
-    - React-Codegen (= 0.70.8)
-    - React-Core/RCTAnimationHeaders (= 0.70.8)
-    - React-jsi (= 0.70.8)
-    - ReactCommon/turbomodule/core (= 0.70.8)
-  - React-RCTBlob (0.70.8):
-    - RCT-Folly (= 2021.07.22.00)
-    - React-Codegen (= 0.70.8)
-    - React-Core/RCTBlobHeaders (= 0.70.8)
-    - React-Core/RCTWebSocket (= 0.70.8)
-    - React-jsi (= 0.70.8)
-    - React-RCTNetwork (= 0.70.8)
-    - ReactCommon/turbomodule/core (= 0.70.8)
-  - React-RCTImage (0.70.8):
-    - RCT-Folly (= 2021.07.22.00)
-    - RCTTypeSafety (= 0.70.8)
-    - React-Codegen (= 0.70.8)
-    - React-Core/RCTImageHeaders (= 0.70.8)
-    - React-jsi (= 0.70.8)
-    - React-RCTNetwork (= 0.70.8)
-    - ReactCommon/turbomodule/core (= 0.70.8)
-  - React-RCTLinking (0.70.8):
-    - React-Codegen (= 0.70.8)
-    - React-Core/RCTLinkingHeaders (= 0.70.8)
-    - React-jsi (= 0.70.8)
-    - ReactCommon/turbomodule/core (= 0.70.8)
-  - React-RCTNetwork (0.70.8):
-    - RCT-Folly (= 2021.07.22.00)
-    - RCTTypeSafety (= 0.70.8)
-    - React-Codegen (= 0.70.8)
-    - React-Core/RCTNetworkHeaders (= 0.70.8)
-    - React-jsi (= 0.70.8)
-    - ReactCommon/turbomodule/core (= 0.70.8)
-  - React-RCTSettings (0.70.8):
-    - RCT-Folly (= 2021.07.22.00)
-    - RCTTypeSafety (= 0.70.8)
-    - React-Codegen (= 0.70.8)
-    - React-Core/RCTSettingsHeaders (= 0.70.8)
-    - React-jsi (= 0.70.8)
-    - ReactCommon/turbomodule/core (= 0.70.8)
-  - React-RCTText (0.70.8):
-    - React-Core/RCTTextHeaders (= 0.70.8)
-  - React-RCTVibration (0.70.8):
-    - RCT-Folly (= 2021.07.22.00)
-    - React-Codegen (= 0.70.8)
-    - React-Core/RCTVibrationHeaders (= 0.70.8)
-    - React-jsi (= 0.70.8)
-    - ReactCommon/turbomodule/core (= 0.70.8)
-  - React-runtimeexecutor (0.70.8):
-    - React-jsi (= 0.70.8)
-  - ReactCommon/turbomodule/core (0.70.8):
->>>>>>> bbe4508c
-    - DoubleConversion
-    - glog
-    - hermes-engine
-    - RCT-Folly (= 2021.07.22.00)
-<<<<<<< HEAD
+    - DoubleConversion
+    - glog
+    - hermes-engine
+    - RCT-Folly (= 2021.07.22.00)
     - React-callinvoker (= 0.71.6)
     - React-Core (= 0.71.6)
     - React-cxxreact (= 0.71.6)
@@ -736,16 +443,6 @@
     - React-logger (= 0.71.6)
     - React-perflogger (= 0.71.6)
   - RNBootSplash (4.5.0):
-=======
-    - React-bridging (= 0.70.8)
-    - React-callinvoker (= 0.70.8)
-    - React-Core (= 0.70.8)
-    - React-cxxreact (= 0.70.8)
-    - React-jsi (= 0.70.8)
-    - React-logger (= 0.70.8)
-    - React-perflogger (= 0.70.8)
-  - RNBootSplash (4.3.2):
->>>>>>> bbe4508c
     - React-Core
   - RNCAsyncStorage (1.17.12):
     - React-Core
@@ -987,7 +684,6 @@
   boost: 57d2868c099736d80fcd648bf211b4431e51a558
   CocoaAsyncSocket: 065fd1e645c7abab64f7a6a2007a48038fdc6a99
   DoubleConversion: 5189b271737e1565bdce30deb4a08d647e3f5f54
-<<<<<<< HEAD
   EXApplication: d8f53a7eee90a870a75656280e8d4b85726ea903
   EXConstants: f348da07e21b23d2b085e270d7b74f282df1a7d9
   EXFileSystem: 844e86ca9b5375486ecc4ef06d3838d5597d895d
@@ -1000,20 +696,6 @@
   EXSplashScreen: cd7fb052dff5ba8311d5c2455ecbebffe1b7a8ca
   FBLazyVector: a83ceaa8a8581003a623facdb3c44f6d4f342ac5
   FBReactNativeSpec: 85eee79837cb797ab6176f0243a2b40511c09158
-=======
-  EXApplication: 034b1c40a8e9fe1bff76a1e511ee90dff64ad834
-  EXConstants: 3c86653c422dd77e40d10cbbabb3025003977415
-  EXDevice: 734a55d8935ea8e075d12df1919a0497153bf55c
-  EXFileSystem: 60602b6eefa6873f97172c684b7537c9760b50d6
-  EXFont: 319606bfe48c33b5b5063fb0994afdc496befe80
-  Expo: 5f4240506a147162542178989696e56e3dd72924
-  ExpoKeepAwake: 69b59d0a8d2b24de9f82759c39b3821fec030318
-  ExpoLocalization: e202d1e2a4950df17ac8d0889d65a1ffd7532d7e
-  ExpoModulesCore: 485dff3a59b036a33b6050c0a5aea3cf1037fdd1
-  EXSplashScreen: 3e989924f61a8dd07ee4ea584c6ba14be9b51949
-  FBLazyVector: ce6c993e675c5e9684e3b83aa0c346eb116c3ec6
-  FBReactNativeSpec: d8772db98ada3c2daf8f65e2105ada77bf209c02
->>>>>>> bbe4508c
   Flipper: 26fc4b7382499f1281eb8cb921e5c3ad6de91fe0
   Flipper-Boost-iOSX: fd1e2b8cbef7e662a122412d7ac5f5bea715403c
   Flipper-DoubleConversion: 2dc99b02f658daf147069aad9dbd29d8feb06d30
@@ -1025,7 +707,6 @@
   FlipperKit: cbdee19bdd4e7f05472a66ce290f1b729ba3cb86
   fmt: ff9d55029c625d3757ed641535fd4a75fedc7ce9
   glog: 04b94705f318337d7ead9e6d17c019bd9b1f6b1b
-<<<<<<< HEAD
   hermes-engine: b434cea529ad0152c56c7cb6486b0c4c0b23b5de
   libevent: 4049cae6c81cdb3654a443be001fb9bdceff7913
   OpenSSL-Universal: ebc357f1e6bc71fa463ccb2fe676756aff50e88c
@@ -1064,46 +745,6 @@
   RNScreens: 218801c16a2782546d30bd2026bb625c0302d70f
   SocketRocket: fccef3f9c5cedea1353a9ef6ada904fde10d6608
   Yoga: ba09b6b11e6139e3df8229238aa794205ca6a02a
-=======
-  hermes-engine: 0b19f33a9c2ec1dbdede3232606eeb1101db4cec
-  libevent: 4049cae6c81cdb3654a443be001fb9bdceff7913
-  OpenSSL-Universal: ebc357f1e6bc71fa463ccb2fe676756aff50e88c
-  RCT-Folly: 0080d0a6ebf2577475bda044aa59e2ca1f909cda
-  RCTRequired: 35a7977a5a3cb2d3830c3fef7352b7b116115829
-  RCTTypeSafety: 259790fb8b16c94e57e0d3d1e2479e69a2b93f50
-  React: 89f0551b8f7a555e38ce016a81c50bc68f1972a8
-  React-bridging: 2e425b6bc8536206918fa55bf9dd37016f99bb33
-  React-callinvoker: 1c733126b1e4d95d0d412d95c51cedf06b3b979d
-  React-Codegen: 41d2ddcd966eac2a5f2698d5cd21e3d741e999bd
-  React-Core: 3021f04b6b1a2064952e166470a58db671ed65b1
-  React-CoreModules: f569f295874d0864bfd7a686dad3f828f4e8813a
-  React-cxxreact: a6c952ae24061777510f7e60b808b673e624009e
-  React-hermes: be32d1db90d052cc025a38ec2ea4e1a493d33c6a
-  React-jsi: 3d7bafe69dddd780fb3527b7f939dfcbfd6790b5
-  React-jsiexecutor: bc8556d76f83a1a9075cdee207aad7c0b7b30a33
-  React-jsinspector: 5e5497c844f2381e8648ec3a7d0ad25b3f27f23e
-  React-logger: b277ad8f4473f2506fb30b762b6348534a3de10e
-  react-native-safe-area-context: 99b24a0c5acd0d5dcac2b1a7f18c49ea317be99a
-  React-perflogger: e9249a18e055cae96fdf685bf6145cbea62506c8
-  React-RCTActionSheet: a6d2a544a4605a111ce80fa9319cc870ca3ea778
-  React-RCTAnimation: 21b776b15aa5451a0b5bcb342fd2f346817c1101
-  React-RCTBlob: 95f54d45305b4103b29d8b2c1e705b5c3183239a
-  React-RCTImage: 1b76ab9e3b60313edd85bc3fd3e07c29cec6ab68
-  React-RCTLinking: 7176da2a80f3056152a51587812d6d0c451b1f7b
-  React-RCTNetwork: d36f896304e6ef2998f58cd4199a0239bd312318
-  React-RCTSettings: 004b9a1afb5870f4bcd06521c088e738c1558940
-  React-RCTText: a2606a79fdb52dd2bde0d7fde7726160fa16b70c
-  React-RCTVibration: 19d21a3ed620352180800447771f68a101f196e9
-  React-runtimeexecutor: f795fd426264709901c09432c6ce072f8400147e
-  ReactCommon: c440e7f15075e81eb29802521c58a1f38b1aa903
-  RNBootSplash: 5f346163977573d6b2aeba1b25df9d2245c0d73c
-  RNCAsyncStorage: 09fc8595e6d6f6d5abf16b23a56b257d9c6b7c5b
-  RNGestureHandler: 62232ba8f562f7dea5ba1b3383494eb5bf97a4d3
-  RNReanimated: 2a91e85fcd343f8af3c58d3425b99fdd285590a5
-  RNScreens: 34cc502acf1b916c582c60003dc3089fa01dc66d
-  SocketRocket: fccef3f9c5cedea1353a9ef6ada904fde10d6608
-  Yoga: d6133108734e69e8c0becc6ba587294b94829687
->>>>>>> bbe4508c
   YogaKit: f782866e155069a2cca2517aafea43200b01fd5a
 
 PODFILE CHECKSUM: f15b66725516213cd823a247a090a0a0b96a8331
