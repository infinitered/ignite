PODS:
  - boost (1.76.0)
  - CocoaAsyncSocket (7.6.5)
  - DoubleConversion (1.1.6)
  - EXApplication (5.3.0):
    - ExpoModulesCore
  - EXConstants (14.4.2):
    - ExpoModulesCore
  - EXFileSystem (15.4.2):
    - ExpoModulesCore
  - EXFont (11.4.0):
    - ExpoModulesCore
  - Expo (49.0.0-beta.0):
    - ExpoModulesCore
  - ExpoDevice (5.4.0):
    - ExpoModulesCore
  - ExpoKeepAwake (12.3.0):
    - ExpoModulesCore
  - ExpoLocalization (14.3.0):
    - ExpoModulesCore
  - ExpoModulesCore (1.5.3):
    - RCT-Folly (= 2021.07.22.00)
    - React-Core
    - React-NativeModulesApple
    - React-RCTAppDelegate
    - ReactCommon/turbomodule/core
  - EXSplashScreen (0.20.2):
    - ExpoModulesCore
    - RCT-Folly (= 2021.07.22.00)
    - React-Core
  - FBLazyVector (0.72.0)
  - FBReactNativeSpec (0.72.0):
    - RCT-Folly (= 2021.07.22.00)
    - RCTRequired (= 0.72.0)
    - RCTTypeSafety (= 0.72.0)
    - React-Core (= 0.72.0)
    - React-jsi (= 0.72.0)
    - ReactCommon/turbomodule/core (= 0.72.0)
  - Flipper (0.182.0):
    - Flipper-Folly (~> 2.6)
  - Flipper-Boost-iOSX (1.76.0.1.11)
  - Flipper-DoubleConversion (3.2.0.1)
  - Flipper-Fmt (7.1.7)
  - Flipper-Folly (2.6.10):
    - Flipper-Boost-iOSX
    - Flipper-DoubleConversion
    - Flipper-Fmt (= 7.1.7)
    - Flipper-Glog
    - libevent (~> 2.1.12)
    - OpenSSL-Universal (= 1.1.1100)
  - Flipper-Glog (0.5.0.5)
  - Flipper-PeerTalk (0.0.4)
  - FlipperKit (0.182.0):
    - FlipperKit/Core (= 0.182.0)
  - FlipperKit/Core (0.182.0):
    - Flipper (~> 0.182.0)
    - FlipperKit/CppBridge
    - FlipperKit/FBCxxFollyDynamicConvert
    - FlipperKit/FBDefines
    - FlipperKit/FKPortForwarding
    - SocketRocket (~> 0.6.0)
  - FlipperKit/CppBridge (0.182.0):
    - Flipper (~> 0.182.0)
  - FlipperKit/FBCxxFollyDynamicConvert (0.182.0):
    - Flipper-Folly (~> 2.6)
  - FlipperKit/FBDefines (0.182.0)
  - FlipperKit/FKPortForwarding (0.182.0):
    - CocoaAsyncSocket (~> 7.6)
    - Flipper-PeerTalk (~> 0.0.4)
  - FlipperKit/FlipperKitHighlightOverlay (0.182.0)
  - FlipperKit/FlipperKitLayoutHelpers (0.182.0):
    - FlipperKit/Core
    - FlipperKit/FlipperKitHighlightOverlay
    - FlipperKit/FlipperKitLayoutTextSearchable
  - FlipperKit/FlipperKitLayoutIOSDescriptors (0.182.0):
    - FlipperKit/Core
    - FlipperKit/FlipperKitHighlightOverlay
    - FlipperKit/FlipperKitLayoutHelpers
    - YogaKit (~> 1.18)
  - FlipperKit/FlipperKitLayoutPlugin (0.182.0):
    - FlipperKit/Core
    - FlipperKit/FlipperKitHighlightOverlay
    - FlipperKit/FlipperKitLayoutHelpers
    - FlipperKit/FlipperKitLayoutIOSDescriptors
    - FlipperKit/FlipperKitLayoutTextSearchable
    - YogaKit (~> 1.18)
  - FlipperKit/FlipperKitLayoutTextSearchable (0.182.0)
  - FlipperKit/FlipperKitNetworkPlugin (0.182.0):
    - FlipperKit/Core
  - FlipperKit/FlipperKitReactPlugin (0.182.0):
    - FlipperKit/Core
  - FlipperKit/FlipperKitUserDefaultsPlugin (0.182.0):
    - FlipperKit/Core
  - FlipperKit/SKIOSNetworkPlugin (0.182.0):
    - FlipperKit/Core
    - FlipperKit/FlipperKitNetworkPlugin
  - fmt (6.2.1)
  - glog (0.3.5)
<<<<<<< HEAD
  - hermes-engine (0.72.0-rc.3):
    - hermes-engine/Pre-built (= 0.72.0-rc.3)
  - hermes-engine/Pre-built (0.72.0-rc.3)
=======
  - hermes-engine (0.71.7):
    - hermes-engine/Pre-built (= 0.71.7)
  - hermes-engine/Pre-built (0.71.7)
>>>>>>> 72207643
  - libevent (2.1.12)
  - OpenSSL-Universal (1.1.1100)
  - RCT-Folly (2021.07.22.00):
    - boost
    - DoubleConversion
    - fmt (~> 6.2.1)
    - glog
    - RCT-Folly/Default (= 2021.07.22.00)
  - RCT-Folly/Default (2021.07.22.00):
    - boost
    - DoubleConversion
    - fmt (~> 6.2.1)
    - glog
  - RCT-Folly/Futures (2021.07.22.00):
    - boost
    - DoubleConversion
    - fmt (~> 6.2.1)
    - glog
    - libevent
  - RCTRequired (0.72.0)
  - RCTTypeSafety (0.72.0):
    - FBLazyVector (= 0.72.0)
    - RCTRequired (= 0.72.0)
    - React-Core (= 0.72.0)
  - React (0.72.0):
    - React-Core (= 0.72.0)
    - React-Core/DevSupport (= 0.72.0)
    - React-Core/RCTWebSocket (= 0.72.0)
    - React-RCTActionSheet (= 0.72.0)
    - React-RCTAnimation (= 0.72.0)
    - React-RCTBlob (= 0.72.0)
    - React-RCTImage (= 0.72.0)
    - React-RCTLinking (= 0.72.0)
    - React-RCTNetwork (= 0.72.0)
    - React-RCTSettings (= 0.72.0)
    - React-RCTText (= 0.72.0)
    - React-RCTVibration (= 0.72.0)
  - React-callinvoker (0.72.0)
  - React-Codegen (0.72.0):
    - DoubleConversion
    - FBReactNativeSpec
    - glog
    - hermes-engine
    - RCT-Folly
    - RCTRequired
    - RCTTypeSafety
    - React-Core
    - React-jsi
    - React-jsiexecutor
    - React-NativeModulesApple
    - React-rncore
    - ReactCommon/turbomodule/bridging
    - ReactCommon/turbomodule/core
  - React-Core (0.72.0):
    - glog
    - hermes-engine
    - RCT-Folly (= 2021.07.22.00)
    - React-Core/Default (= 0.72.0)
    - React-cxxreact
    - React-hermes
    - React-jsi
    - React-jsiexecutor
    - React-perflogger
    - React-runtimeexecutor
    - React-utils
    - SocketRocket (= 0.6.0)
    - Yoga
  - React-Core/CoreModulesHeaders (0.72.0):
    - glog
    - hermes-engine
    - RCT-Folly (= 2021.07.22.00)
    - React-Core/Default
    - React-cxxreact
    - React-hermes
    - React-jsi
    - React-jsiexecutor
    - React-perflogger
    - React-runtimeexecutor
    - React-utils
    - SocketRocket (= 0.6.0)
    - Yoga
  - React-Core/Default (0.72.0):
    - glog
    - hermes-engine
    - RCT-Folly (= 2021.07.22.00)
    - React-cxxreact
    - React-hermes
    - React-jsi
    - React-jsiexecutor
    - React-perflogger
    - React-runtimeexecutor
    - React-utils
    - SocketRocket (= 0.6.0)
    - Yoga
  - React-Core/DevSupport (0.72.0):
    - glog
    - hermes-engine
    - RCT-Folly (= 2021.07.22.00)
    - React-Core/Default (= 0.72.0)
    - React-Core/RCTWebSocket (= 0.72.0)
    - React-cxxreact
    - React-hermes
    - React-jsi
    - React-jsiexecutor
    - React-jsinspector (= 0.72.0)
    - React-perflogger
    - React-runtimeexecutor
    - React-utils
    - SocketRocket (= 0.6.0)
    - Yoga
  - React-Core/RCTActionSheetHeaders (0.72.0):
    - glog
    - hermes-engine
    - RCT-Folly (= 2021.07.22.00)
    - React-Core/Default
    - React-cxxreact
    - React-hermes
    - React-jsi
    - React-jsiexecutor
    - React-perflogger
    - React-runtimeexecutor
    - React-utils
    - SocketRocket (= 0.6.0)
    - Yoga
  - React-Core/RCTAnimationHeaders (0.72.0):
    - glog
    - hermes-engine
    - RCT-Folly (= 2021.07.22.00)
    - React-Core/Default
    - React-cxxreact
    - React-hermes
    - React-jsi
    - React-jsiexecutor
    - React-perflogger
    - React-runtimeexecutor
    - React-utils
    - SocketRocket (= 0.6.0)
    - Yoga
  - React-Core/RCTBlobHeaders (0.72.0):
    - glog
    - hermes-engine
    - RCT-Folly (= 2021.07.22.00)
    - React-Core/Default
    - React-cxxreact
    - React-hermes
    - React-jsi
    - React-jsiexecutor
    - React-perflogger
    - React-runtimeexecutor
    - React-utils
    - SocketRocket (= 0.6.0)
    - Yoga
  - React-Core/RCTImageHeaders (0.72.0):
    - glog
    - hermes-engine
    - RCT-Folly (= 2021.07.22.00)
    - React-Core/Default
    - React-cxxreact
    - React-hermes
    - React-jsi
    - React-jsiexecutor
    - React-perflogger
    - React-runtimeexecutor
    - React-utils
    - SocketRocket (= 0.6.0)
    - Yoga
  - React-Core/RCTLinkingHeaders (0.72.0):
    - glog
    - hermes-engine
    - RCT-Folly (= 2021.07.22.00)
    - React-Core/Default
    - React-cxxreact
    - React-hermes
    - React-jsi
    - React-jsiexecutor
    - React-perflogger
    - React-runtimeexecutor
    - React-utils
    - SocketRocket (= 0.6.0)
    - Yoga
  - React-Core/RCTNetworkHeaders (0.72.0):
    - glog
    - hermes-engine
    - RCT-Folly (= 2021.07.22.00)
    - React-Core/Default
    - React-cxxreact
    - React-hermes
    - React-jsi
    - React-jsiexecutor
    - React-perflogger
    - React-runtimeexecutor
    - React-utils
    - SocketRocket (= 0.6.0)
    - Yoga
  - React-Core/RCTSettingsHeaders (0.72.0):
    - glog
    - hermes-engine
    - RCT-Folly (= 2021.07.22.00)
    - React-Core/Default
    - React-cxxreact
    - React-hermes
    - React-jsi
    - React-jsiexecutor
    - React-perflogger
    - React-runtimeexecutor
    - React-utils
    - SocketRocket (= 0.6.0)
    - Yoga
  - React-Core/RCTTextHeaders (0.72.0):
    - glog
    - hermes-engine
    - RCT-Folly (= 2021.07.22.00)
    - React-Core/Default
    - React-cxxreact
    - React-hermes
    - React-jsi
    - React-jsiexecutor
    - React-perflogger
    - React-runtimeexecutor
    - React-utils
    - SocketRocket (= 0.6.0)
    - Yoga
  - React-Core/RCTVibrationHeaders (0.72.0):
    - glog
    - hermes-engine
    - RCT-Folly (= 2021.07.22.00)
    - React-Core/Default
    - React-cxxreact
    - React-hermes
    - React-jsi
    - React-jsiexecutor
    - React-perflogger
    - React-runtimeexecutor
    - React-utils
    - SocketRocket (= 0.6.0)
    - Yoga
  - React-Core/RCTWebSocket (0.72.0):
    - glog
    - hermes-engine
    - RCT-Folly (= 2021.07.22.00)
    - React-Core/Default (= 0.72.0)
    - React-cxxreact
    - React-hermes
    - React-jsi
    - React-jsiexecutor
    - React-perflogger
    - React-runtimeexecutor
    - React-utils
    - SocketRocket (= 0.6.0)
    - Yoga
  - React-CoreModules (0.72.0):
    - RCT-Folly (= 2021.07.22.00)
    - RCTTypeSafety (= 0.72.0)
    - React-Codegen (= 0.72.0)
    - React-Core/CoreModulesHeaders (= 0.72.0)
    - React-jsi (= 0.72.0)
    - React-RCTBlob
    - React-RCTImage (= 0.72.0)
    - ReactCommon/turbomodule/core (= 0.72.0)
    - SocketRocket (= 0.6.0)
  - React-cxxreact (0.72.0):
    - boost (= 1.76.0)
    - DoubleConversion
    - glog
    - hermes-engine
    - RCT-Folly (= 2021.07.22.00)
    - React-callinvoker (= 0.72.0)
    - React-jsi (= 0.72.0)
    - React-jsinspector (= 0.72.0)
    - React-logger (= 0.72.0)
    - React-perflogger (= 0.72.0)
    - React-runtimeexecutor (= 0.72.0)
  - React-debug (0.72.0)
  - React-hermes (0.72.0):
    - DoubleConversion
    - glog
    - hermes-engine
    - RCT-Folly (= 2021.07.22.00)
    - RCT-Folly/Futures (= 2021.07.22.00)
    - React-cxxreact (= 0.72.0)
    - React-jsi
    - React-jsiexecutor (= 0.72.0)
    - React-jsinspector (= 0.72.0)
    - React-perflogger (= 0.72.0)
  - React-jsi (0.72.0):
    - boost (= 1.76.0)
    - DoubleConversion
    - glog
    - hermes-engine
    - RCT-Folly (= 2021.07.22.00)
  - React-jsiexecutor (0.72.0):
    - DoubleConversion
    - glog
    - hermes-engine
    - RCT-Folly (= 2021.07.22.00)
    - React-cxxreact (= 0.72.0)
    - React-jsi (= 0.72.0)
    - React-perflogger (= 0.72.0)
  - React-jsinspector (0.72.0)
  - React-logger (0.72.0):
    - glog
  - react-native-safe-area-context (4.6.3):
    - RCT-Folly
    - RCTRequired
    - RCTTypeSafety
    - React-Core
    - ReactCommon/turbomodule/core
  - React-NativeModulesApple (0.72.0):
    - hermes-engine
    - React-callinvoker
    - React-Core
    - React-cxxreact
    - React-jsi
    - React-runtimeexecutor
    - ReactCommon/turbomodule/bridging
    - ReactCommon/turbomodule/core
  - React-perflogger (0.72.0)
  - React-RCTActionSheet (0.72.0):
    - React-Core/RCTActionSheetHeaders (= 0.72.0)
  - React-RCTAnimation (0.72.0):
    - RCT-Folly (= 2021.07.22.00)
    - RCTTypeSafety (= 0.72.0)
    - React-Codegen (= 0.72.0)
    - React-Core/RCTAnimationHeaders (= 0.72.0)
    - React-jsi (= 0.72.0)
    - ReactCommon/turbomodule/core (= 0.72.0)
  - React-RCTAppDelegate (0.72.0):
    - RCT-Folly
    - RCTRequired
    - RCTTypeSafety
    - React-Core
    - React-CoreModules
    - React-hermes
    - React-NativeModulesApple
    - React-RCTImage
    - React-RCTNetwork
    - React-runtimescheduler
    - ReactCommon/turbomodule/core
  - React-RCTBlob (0.72.0):
    - hermes-engine
    - RCT-Folly (= 2021.07.22.00)
    - React-Codegen (= 0.72.0)
    - React-Core/RCTBlobHeaders (= 0.72.0)
    - React-Core/RCTWebSocket (= 0.72.0)
    - React-jsi (= 0.72.0)
    - React-RCTNetwork (= 0.72.0)
    - ReactCommon/turbomodule/core (= 0.72.0)
  - React-RCTImage (0.72.0):
    - RCT-Folly (= 2021.07.22.00)
    - RCTTypeSafety (= 0.72.0)
    - React-Codegen (= 0.72.0)
    - React-Core/RCTImageHeaders (= 0.72.0)
    - React-jsi (= 0.72.0)
    - React-RCTNetwork (= 0.72.0)
    - ReactCommon/turbomodule/core (= 0.72.0)
  - React-RCTLinking (0.72.0):
    - React-Codegen (= 0.72.0)
    - React-Core/RCTLinkingHeaders (= 0.72.0)
    - React-jsi (= 0.72.0)
    - ReactCommon/turbomodule/core (= 0.72.0)
  - React-RCTNetwork (0.72.0):
    - RCT-Folly (= 2021.07.22.00)
    - RCTTypeSafety (= 0.72.0)
    - React-Codegen (= 0.72.0)
    - React-Core/RCTNetworkHeaders (= 0.72.0)
    - React-jsi (= 0.72.0)
    - ReactCommon/turbomodule/core (= 0.72.0)
  - React-RCTSettings (0.72.0):
    - RCT-Folly (= 2021.07.22.00)
    - RCTTypeSafety (= 0.72.0)
    - React-Codegen (= 0.72.0)
    - React-Core/RCTSettingsHeaders (= 0.72.0)
    - React-jsi (= 0.72.0)
    - ReactCommon/turbomodule/core (= 0.72.0)
  - React-RCTText (0.72.0):
    - React-Core/RCTTextHeaders (= 0.72.0)
  - React-RCTVibration (0.72.0):
    - RCT-Folly (= 2021.07.22.00)
    - React-Codegen (= 0.72.0)
    - React-Core/RCTVibrationHeaders (= 0.72.0)
    - React-jsi (= 0.72.0)
    - ReactCommon/turbomodule/core (= 0.72.0)
  - React-rncore (0.72.0)
  - React-runtimeexecutor (0.72.0):
    - React-jsi (= 0.72.0)
  - React-runtimescheduler (0.72.0):
    - glog
    - hermes-engine
    - RCT-Folly (= 2021.07.22.00)
    - React-callinvoker
    - React-debug
    - React-jsi
    - React-runtimeexecutor
  - React-utils (0.72.0):
    - glog
    - RCT-Folly (= 2021.07.22.00)
    - React-debug
  - ReactCommon/turbomodule/bridging (0.72.0):
    - DoubleConversion
    - glog
    - hermes-engine
    - RCT-Folly (= 2021.07.22.00)
    - React-callinvoker (= 0.72.0)
    - React-cxxreact (= 0.72.0)
    - React-jsi (= 0.72.0)
    - React-logger (= 0.72.0)
    - React-perflogger (= 0.72.0)
  - ReactCommon/turbomodule/core (0.72.0):
    - DoubleConversion
    - glog
    - hermes-engine
    - RCT-Folly (= 2021.07.22.00)
    - React-callinvoker (= 0.72.0)
    - React-cxxreact (= 0.72.0)
    - React-jsi (= 0.72.0)
    - React-logger (= 0.72.0)
    - React-perflogger (= 0.72.0)
  - RNBootSplash (4.5.0):
    - React-Core
  - RNCAsyncStorage (1.18.2):
    - React-Core
  - RNGestureHandler (2.12.0):
    - React-Core
  - RNReanimated (3.3.0):
    - DoubleConversion
    - FBLazyVector
    - glog
    - hermes-engine
    - RCT-Folly
    - RCTRequired
    - RCTTypeSafety
    - React-callinvoker
    - React-Core
    - React-Core/DevSupport
    - React-Core/RCTWebSocket
    - React-CoreModules
    - React-cxxreact
    - React-hermes
    - React-jsi
    - React-jsiexecutor
    - React-jsinspector
    - React-RCTActionSheet
    - React-RCTAnimation
    - React-RCTAppDelegate
    - React-RCTBlob
    - React-RCTImage
    - React-RCTLinking
    - React-RCTNetwork
    - React-RCTSettings
    - React-RCTText
    - ReactCommon/turbomodule/core
    - Yoga
  - RNScreens (3.22.0):
    - React-Core
    - React-RCTImage
  - SocketRocket (0.6.0)
  - Yoga (1.14.0)
  - YogaKit (1.18.1):
    - Yoga (~> 1.14)

DEPENDENCIES:
  - boost (from `../node_modules/react-native/third-party-podspecs/boost.podspec`)
  - DoubleConversion (from `../node_modules/react-native/third-party-podspecs/DoubleConversion.podspec`)
  - EXApplication (from `../node_modules/expo-application/ios`)
  - EXConstants (from `../node_modules/expo-constants/ios`)
  - EXFileSystem (from `../node_modules/expo-file-system/ios`)
  - EXFont (from `../node_modules/expo-font/ios`)
  - Expo (from `../node_modules/expo`)
  - ExpoDevice (from `../node_modules/expo-device/ios`)
  - ExpoKeepAwake (from `../node_modules/expo-keep-awake/ios`)
  - ExpoLocalization (from `../node_modules/expo-localization/ios`)
  - ExpoModulesCore (from `../node_modules/expo-modules-core`)
  - EXSplashScreen (from `../node_modules/expo-splash-screen/ios`)
  - FBLazyVector (from `../node_modules/react-native/Libraries/FBLazyVector`)
  - FBReactNativeSpec (from `../node_modules/react-native/React/FBReactNativeSpec`)
  - Flipper (= 0.182.0)
  - Flipper-Boost-iOSX (= 1.76.0.1.11)
  - Flipper-DoubleConversion (= 3.2.0.1)
  - Flipper-Fmt (= 7.1.7)
  - Flipper-Folly (= 2.6.10)
  - Flipper-Glog (= 0.5.0.5)
  - Flipper-PeerTalk (= 0.0.4)
  - FlipperKit (= 0.182.0)
  - FlipperKit/Core (= 0.182.0)
  - FlipperKit/CppBridge (= 0.182.0)
  - FlipperKit/FBCxxFollyDynamicConvert (= 0.182.0)
  - FlipperKit/FBDefines (= 0.182.0)
  - FlipperKit/FKPortForwarding (= 0.182.0)
  - FlipperKit/FlipperKitHighlightOverlay (= 0.182.0)
  - FlipperKit/FlipperKitLayoutPlugin (= 0.182.0)
  - FlipperKit/FlipperKitLayoutTextSearchable (= 0.182.0)
  - FlipperKit/FlipperKitNetworkPlugin (= 0.182.0)
  - FlipperKit/FlipperKitReactPlugin (= 0.182.0)
  - FlipperKit/FlipperKitUserDefaultsPlugin (= 0.182.0)
  - FlipperKit/SKIOSNetworkPlugin (= 0.182.0)
  - glog (from `../node_modules/react-native/third-party-podspecs/glog.podspec`)
  - hermes-engine (from `../node_modules/react-native/sdks/hermes-engine/hermes-engine.podspec`)
  - libevent (~> 2.1.12)
  - OpenSSL-Universal (= 1.1.1100)
  - RCT-Folly (from `../node_modules/react-native/third-party-podspecs/RCT-Folly.podspec`)
  - RCTRequired (from `../node_modules/react-native/Libraries/RCTRequired`)
  - RCTTypeSafety (from `../node_modules/react-native/Libraries/TypeSafety`)
  - React (from `../node_modules/react-native/`)
  - React-callinvoker (from `../node_modules/react-native/ReactCommon/callinvoker`)
  - React-Codegen (from `build/generated/ios`)
  - React-Core (from `../node_modules/react-native/`)
  - React-Core/DevSupport (from `../node_modules/react-native/`)
  - React-Core/RCTWebSocket (from `../node_modules/react-native/`)
  - React-CoreModules (from `../node_modules/react-native/React/CoreModules`)
  - React-cxxreact (from `../node_modules/react-native/ReactCommon/cxxreact`)
  - React-debug (from `../node_modules/react-native/ReactCommon/react/debug`)
  - React-hermes (from `../node_modules/react-native/ReactCommon/hermes`)
  - React-jsi (from `../node_modules/react-native/ReactCommon/jsi`)
  - React-jsiexecutor (from `../node_modules/react-native/ReactCommon/jsiexecutor`)
  - React-jsinspector (from `../node_modules/react-native/ReactCommon/jsinspector`)
  - React-logger (from `../node_modules/react-native/ReactCommon/logger`)
  - react-native-safe-area-context (from `../node_modules/react-native-safe-area-context`)
  - React-NativeModulesApple (from `../node_modules/react-native/ReactCommon/react/nativemodule/core/platform/ios`)
  - React-perflogger (from `../node_modules/react-native/ReactCommon/reactperflogger`)
  - React-RCTActionSheet (from `../node_modules/react-native/Libraries/ActionSheetIOS`)
  - React-RCTAnimation (from `../node_modules/react-native/Libraries/NativeAnimation`)
  - React-RCTAppDelegate (from `../node_modules/react-native/Libraries/AppDelegate`)
  - React-RCTBlob (from `../node_modules/react-native/Libraries/Blob`)
  - React-RCTImage (from `../node_modules/react-native/Libraries/Image`)
  - React-RCTLinking (from `../node_modules/react-native/Libraries/LinkingIOS`)
  - React-RCTNetwork (from `../node_modules/react-native/Libraries/Network`)
  - React-RCTSettings (from `../node_modules/react-native/Libraries/Settings`)
  - React-RCTText (from `../node_modules/react-native/Libraries/Text`)
  - React-RCTVibration (from `../node_modules/react-native/Libraries/Vibration`)
  - React-rncore (from `../node_modules/react-native/ReactCommon`)
  - React-runtimeexecutor (from `../node_modules/react-native/ReactCommon/runtimeexecutor`)
  - React-runtimescheduler (from `../node_modules/react-native/ReactCommon/react/renderer/runtimescheduler`)
  - React-utils (from `../node_modules/react-native/ReactCommon/react/utils`)
  - ReactCommon/turbomodule/core (from `../node_modules/react-native/ReactCommon`)
  - RNBootSplash (from `../node_modules/react-native-bootsplash`)
  - "RNCAsyncStorage (from `../node_modules/@react-native-async-storage/async-storage`)"
  - RNGestureHandler (from `../node_modules/react-native-gesture-handler`)
  - RNReanimated (from `../node_modules/react-native-reanimated`)
  - RNScreens (from `../node_modules/react-native-screens`)
  - Yoga (from `../node_modules/react-native/ReactCommon/yoga`)

SPEC REPOS:
  trunk:
    - CocoaAsyncSocket
    - Flipper
    - Flipper-Boost-iOSX
    - Flipper-DoubleConversion
    - Flipper-Fmt
    - Flipper-Folly
    - Flipper-Glog
    - Flipper-PeerTalk
    - FlipperKit
    - fmt
    - libevent
    - OpenSSL-Universal
    - SocketRocket
    - YogaKit

EXTERNAL SOURCES:
  boost:
    :podspec: "../node_modules/react-native/third-party-podspecs/boost.podspec"
  DoubleConversion:
    :podspec: "../node_modules/react-native/third-party-podspecs/DoubleConversion.podspec"
  EXApplication:
    :path: "../node_modules/expo-application/ios"
  EXConstants:
    :path: "../node_modules/expo-constants/ios"
  EXFileSystem:
    :path: "../node_modules/expo-file-system/ios"
  EXFont:
    :path: "../node_modules/expo-font/ios"
  Expo:
    :path: "../node_modules/expo"
  ExpoDevice:
    :path: "../node_modules/expo-device/ios"
  ExpoKeepAwake:
    :path: "../node_modules/expo-keep-awake/ios"
  ExpoLocalization:
    :path: "../node_modules/expo-localization/ios"
  ExpoModulesCore:
    :path: "../node_modules/expo-modules-core"
  EXSplashScreen:
    :path: "../node_modules/expo-splash-screen/ios"
  FBLazyVector:
    :path: "../node_modules/react-native/Libraries/FBLazyVector"
  FBReactNativeSpec:
    :path: "../node_modules/react-native/React/FBReactNativeSpec"
  glog:
    :podspec: "../node_modules/react-native/third-party-podspecs/glog.podspec"
  hermes-engine:
    :podspec: "../node_modules/react-native/sdks/hermes-engine/hermes-engine.podspec"
    :tag: hermes-2023-03-20-RNv0.72.0-49794cfc7c81fb8f69fd60c3bbf85a7480cc5a77
  RCT-Folly:
    :podspec: "../node_modules/react-native/third-party-podspecs/RCT-Folly.podspec"
  RCTRequired:
    :path: "../node_modules/react-native/Libraries/RCTRequired"
  RCTTypeSafety:
    :path: "../node_modules/react-native/Libraries/TypeSafety"
  React:
    :path: "../node_modules/react-native/"
  React-callinvoker:
    :path: "../node_modules/react-native/ReactCommon/callinvoker"
  React-Codegen:
    :path: build/generated/ios
  React-Core:
    :path: "../node_modules/react-native/"
  React-CoreModules:
    :path: "../node_modules/react-native/React/CoreModules"
  React-cxxreact:
    :path: "../node_modules/react-native/ReactCommon/cxxreact"
  React-debug:
    :path: "../node_modules/react-native/ReactCommon/react/debug"
  React-hermes:
    :path: "../node_modules/react-native/ReactCommon/hermes"
  React-jsi:
    :path: "../node_modules/react-native/ReactCommon/jsi"
  React-jsiexecutor:
    :path: "../node_modules/react-native/ReactCommon/jsiexecutor"
  React-jsinspector:
    :path: "../node_modules/react-native/ReactCommon/jsinspector"
  React-logger:
    :path: "../node_modules/react-native/ReactCommon/logger"
  react-native-safe-area-context:
    :path: "../node_modules/react-native-safe-area-context"
  React-NativeModulesApple:
    :path: "../node_modules/react-native/ReactCommon/react/nativemodule/core/platform/ios"
  React-perflogger:
    :path: "../node_modules/react-native/ReactCommon/reactperflogger"
  React-RCTActionSheet:
    :path: "../node_modules/react-native/Libraries/ActionSheetIOS"
  React-RCTAnimation:
    :path: "../node_modules/react-native/Libraries/NativeAnimation"
  React-RCTAppDelegate:
    :path: "../node_modules/react-native/Libraries/AppDelegate"
  React-RCTBlob:
    :path: "../node_modules/react-native/Libraries/Blob"
  React-RCTImage:
    :path: "../node_modules/react-native/Libraries/Image"
  React-RCTLinking:
    :path: "../node_modules/react-native/Libraries/LinkingIOS"
  React-RCTNetwork:
    :path: "../node_modules/react-native/Libraries/Network"
  React-RCTSettings:
    :path: "../node_modules/react-native/Libraries/Settings"
  React-RCTText:
    :path: "../node_modules/react-native/Libraries/Text"
  React-RCTVibration:
    :path: "../node_modules/react-native/Libraries/Vibration"
  React-rncore:
    :path: "../node_modules/react-native/ReactCommon"
  React-runtimeexecutor:
    :path: "../node_modules/react-native/ReactCommon/runtimeexecutor"
  React-runtimescheduler:
    :path: "../node_modules/react-native/ReactCommon/react/renderer/runtimescheduler"
  React-utils:
    :path: "../node_modules/react-native/ReactCommon/react/utils"
  ReactCommon:
    :path: "../node_modules/react-native/ReactCommon"
  RNBootSplash:
    :path: "../node_modules/react-native-bootsplash"
  RNCAsyncStorage:
    :path: "../node_modules/@react-native-async-storage/async-storage"
  RNGestureHandler:
    :path: "../node_modules/react-native-gesture-handler"
  RNReanimated:
    :path: "../node_modules/react-native-reanimated"
  RNScreens:
    :path: "../node_modules/react-native-screens"
  Yoga:
    :path: "../node_modules/react-native/ReactCommon/yoga"

SPEC CHECKSUMS:
  boost: 57d2868c099736d80fcd648bf211b4431e51a558
  CocoaAsyncSocket: 065fd1e645c7abab64f7a6a2007a48038fdc6a99
  DoubleConversion: 5189b271737e1565bdce30deb4a08d647e3f5f54
  EXApplication: 02655a251434d564bb0e73291f5a490c74b5b76f
  EXConstants: ce5bbea779da8031ac818c36bea41b10e14d04e1
  EXFileSystem: d7f59869885cfeab3ac771e2a8d0f5ed98cd3fdb
  EXFont: 738c44c390953ebcbab075a4848bfbef025fd9ee
  Expo: 9e72fb8ba10f6ee5e95745f69a845b16bceeef00
  ExpoDevice: 1c1b0c9cad96c292c1de73948649cfd654b2b3c0
  ExpoKeepAwake: be4cbd52d9b177cde0fd66daa1913afa3161fc1d
  ExpoLocalization: be37fdd0b5930c6a49cd307b4542f4b426d6134c
  ExpoModulesCore: c7fc9558697e1dc7efef2b4841096cd6ab2b760f
  EXSplashScreen: 04ae8fa26b4954c6a49780c5653860a3613db4a4
  FBLazyVector: bb17efca94c43508cbe54fb0a35e36df30da5213
  FBReactNativeSpec: 6e7e74b1ed7f0a1a469a82a67521b33285f5fef3
  Flipper: 6edb735e6c3e332975d1b17956bcc584eccf5818
  Flipper-Boost-iOSX: fd1e2b8cbef7e662a122412d7ac5f5bea715403c
  Flipper-DoubleConversion: 2dc99b02f658daf147069aad9dbd29d8feb06d30
  Flipper-Fmt: 60cbdd92fc254826e61d669a5d87ef7015396a9b
  Flipper-Folly: 584845625005ff068a6ebf41f857f468decd26b3
  Flipper-Glog: 70c50ce58ddaf67dc35180db05f191692570f446
  Flipper-PeerTalk: 116d8f857dc6ef55c7a5a75ea3ceaafe878aadc9
  FlipperKit: 2efad7007d6745a3f95e4034d547be637f89d3f6
  fmt: ff9d55029c625d3757ed641535fd4a75fedc7ce9
  glog: 04b94705f318337d7ead9e6d17c019bd9b1f6b1b
<<<<<<< HEAD
  hermes-engine: fbde7af51e086177f9e5589b8ccb71af6dac8727
=======
  hermes-engine: 4438d2b8bf8bebaba1b1ac0451160bab59e491f8
>>>>>>> 72207643
  libevent: 4049cae6c81cdb3654a443be001fb9bdceff7913
  OpenSSL-Universal: ebc357f1e6bc71fa463ccb2fe676756aff50e88c
  RCT-Folly: 424b8c9a7a0b9ab2886ffe9c3b041ef628fd4fb1
  RCTRequired: 656ef0536dd60a9740961ade6a64ba0cb0572d2b
  RCTTypeSafety: 82bd23b63f043d1a6b8e80e72fd15c08e04528a4
  React: 4f2c0b59d1a1c0ae02771deb69e5ee78999fee79
  React-callinvoker: d5aa9fa6cd6b67d6033de2cb5af6de7ae3dac6ca
  React-Codegen: 57ded8852b5614bcedee54cb8644b30b41bc6f12
  React-Core: 668dad9409152ff684f52bcb125133b8fec4c941
  React-CoreModules: b02ca7a4fb869bcbe4c0ed2c939d433f13a120c5
  React-cxxreact: 2882426515cd264fac5b8a5501d2b1e8ba127544
  React-debug: 77ab539975d81d27153e2998bc1214a2473cde01
  React-hermes: 118fc1a6278dd1a4fddd627185dd21ef150c6423
  React-jsi: deef1a7418729b2e7e1b99c87e1c6d9df23c2e18
  React-jsiexecutor: 990287d74aedc4fdd08ebd80736b1a5c71b54da2
  React-jsinspector: 8d754fc957255a29d93e52fc67a895045cdc8703
  React-logger: 454ffb01980778a43b0153ee98721d0275b56616
  react-native-safe-area-context: 36cc67648134e89465663b8172336a19eeda493d
  React-NativeModulesApple: 038cd625999ff352fc13d11fd335ea7509794599
  React-perflogger: 684a11499a0589cc42135d6d5cc04d0e4e0e261a
  React-RCTActionSheet: 00b0a4c382a13b834124fa3f541a7d8d1d56efb9
  React-RCTAnimation: 10c24c66fb504f2faa53f4ec0666c4568255cff9
  React-RCTAppDelegate: ba51460896227d9fb530298746eb543d38face7a
  React-RCTBlob: 10814291c4e8ef09fd2ceca81825eae29ee5a4ec
  React-RCTImage: 2f609dd1c80c4aec8edf2ca235cba476fdd442ec
  React-RCTLinking: d7f20b7d51246bf34790ce1362d124cc1b42671b
  React-RCTNetwork: 6b0133de954b5eff5e6a6294eef5fca45df7e5e8
  React-RCTSettings: 9a1f3f5f3e104c0617d953acc54e60e4bfaf11bd
  React-RCTText: f5b4c03708c0283699c0dc23c7fb9f97ce7ac6bd
  React-RCTVibration: fb4135690f091ac9bcfbeb8dc4388208ca0e18b1
  React-rncore: 91a21f0b3c16a5e011bc54d1e204bd6c5bfdf8e2
  React-runtimeexecutor: 56b9f7665138fe8cda0d6c210cf95ee3f625c237
  React-runtimescheduler: 24614bcd31643eacb06c78c0b9101b453d6aac47
  React-utils: c12d2e75c8bbc727939ddc4319ed95493395ed5a
  ReactCommon: 517b45ed311ba9146aa8b55a8ef6617425f7448e
  RNBootSplash: 364ec0f6a61d96bce40e8630d80d949c214a5749
  RNCAsyncStorage: ddc4ee162bfd41b0d2c68bf2d95acd81dd7f1f93
  RNGestureHandler: dec4645026e7401a0899f2846d864403478ff6a5
  RNReanimated: 9f7068e43b9358a46a688d94a5a3adb258139457
  RNScreens: 68fd1060f57dd1023880bf4c05d74784b5392789
  SocketRocket: fccef3f9c5cedea1353a9ef6ada904fde10d6608
  Yoga: 1d6727ed193122f6adaf435c3de1a768326ff83b
  YogaKit: f782866e155069a2cca2517aafea43200b01fd5a

PODFILE CHECKSUM: f38d71b4d5072d25d951c106c13e979ea5f1db62

COCOAPODS: 1.12.1<|MERGE_RESOLUTION|>--- conflicted
+++ resolved
@@ -96,15 +96,9 @@
     - FlipperKit/FlipperKitNetworkPlugin
   - fmt (6.2.1)
   - glog (0.3.5)
-<<<<<<< HEAD
-  - hermes-engine (0.72.0-rc.3):
-    - hermes-engine/Pre-built (= 0.72.0-rc.3)
-  - hermes-engine/Pre-built (0.72.0-rc.3)
-=======
-  - hermes-engine (0.71.7):
-    - hermes-engine/Pre-built (= 0.71.7)
-  - hermes-engine/Pre-built (0.71.7)
->>>>>>> 72207643
+  - hermes-engine (0.72.0):
+    - hermes-engine/Pre-built (= 0.72.0)
+  - hermes-engine/Pre-built (0.72.0)
   - libevent (2.1.12)
   - OpenSSL-Universal (1.1.1100)
   - RCT-Folly (2021.07.22.00):
@@ -802,11 +796,7 @@
   FlipperKit: 2efad7007d6745a3f95e4034d547be637f89d3f6
   fmt: ff9d55029c625d3757ed641535fd4a75fedc7ce9
   glog: 04b94705f318337d7ead9e6d17c019bd9b1f6b1b
-<<<<<<< HEAD
-  hermes-engine: fbde7af51e086177f9e5589b8ccb71af6dac8727
-=======
-  hermes-engine: 4438d2b8bf8bebaba1b1ac0451160bab59e491f8
->>>>>>> 72207643
+  hermes-engine: c85f703623cb12d7e1d9db91afe53b3ea8aa7219
   libevent: 4049cae6c81cdb3654a443be001fb9bdceff7913
   OpenSSL-Universal: ebc357f1e6bc71fa463ccb2fe676756aff50e88c
   RCT-Folly: 424b8c9a7a0b9ab2886ffe9c3b041ef628fd4fb1
