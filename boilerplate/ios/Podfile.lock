PODS:
  - boost (1.76.0)
  - CocoaAsyncSocket (7.6.5)
  - DoubleConversion (1.1.6)
  - EXApplication (5.0.1):
    - ExpoModulesCore
  - EXConstants (14.0.2):
    - ExpoModulesCore
  - EXDevice (5.0.0):
    - ExpoModulesCore
<<<<<<< HEAD
  - EXErrorRecovery (4.0.1):
    - ExpoModulesCore
  - EXFileSystem (15.1.1):
=======
  - EXFileSystem (14.1.0):
>>>>>>> a18758da
    - ExpoModulesCore
  - EXFont (11.0.1):
    - ExpoModulesCore
  - Expo (47.0.6):
    - ExpoModulesCore
<<<<<<< HEAD
  - ExpoKeepAwake (11.0.1):
=======
  - ExpoKeepAwake (10.2.0):
>>>>>>> a18758da
    - ExpoModulesCore
  - ExpoLocalization (14.0.0):
    - ExpoModulesCore
<<<<<<< HEAD
  - ExpoModulesCore (1.0.3):
=======
  - ExpoModulesCore (0.11.5):
>>>>>>> a18758da
    - React-Core
    - ReactCommon/turbomodule/core
  - EXSplashScreen (0.17.5):
    - ExpoModulesCore
    - React-Core
  - FBLazyVector (0.70.5)
  - FBReactNativeSpec (0.70.5):
    - RCT-Folly (= 2021.07.22.00)
    - RCTRequired (= 0.70.5)
    - RCTTypeSafety (= 0.70.5)
    - React-Core (= 0.70.5)
    - React-jsi (= 0.70.5)
    - ReactCommon/turbomodule/core (= 0.70.5)
  - Flipper (0.125.0):
    - Flipper-Folly (~> 2.6)
    - Flipper-RSocket (~> 1.4)
  - Flipper-Boost-iOSX (1.76.0.1.11)
  - Flipper-DoubleConversion (3.2.0.1)
  - Flipper-Fmt (7.1.7)
  - Flipper-Folly (2.6.10):
    - Flipper-Boost-iOSX
    - Flipper-DoubleConversion
    - Flipper-Fmt (= 7.1.7)
    - Flipper-Glog
    - libevent (~> 2.1.12)
    - OpenSSL-Universal (= 1.1.1100)
  - Flipper-Glog (0.5.0.5)
  - Flipper-PeerTalk (0.0.4)
  - Flipper-RSocket (1.4.3):
    - Flipper-Folly (~> 2.6)
  - FlipperKit (0.125.0):
    - FlipperKit/Core (= 0.125.0)
  - FlipperKit/Core (0.125.0):
    - Flipper (~> 0.125.0)
    - FlipperKit/CppBridge
    - FlipperKit/FBCxxFollyDynamicConvert
    - FlipperKit/FBDefines
    - FlipperKit/FKPortForwarding
    - SocketRocket (~> 0.6.0)
  - FlipperKit/CppBridge (0.125.0):
    - Flipper (~> 0.125.0)
  - FlipperKit/FBCxxFollyDynamicConvert (0.125.0):
    - Flipper-Folly (~> 2.6)
  - FlipperKit/FBDefines (0.125.0)
  - FlipperKit/FKPortForwarding (0.125.0):
    - CocoaAsyncSocket (~> 7.6)
    - Flipper-PeerTalk (~> 0.0.4)
  - FlipperKit/FlipperKitHighlightOverlay (0.125.0)
  - FlipperKit/FlipperKitLayoutHelpers (0.125.0):
    - FlipperKit/Core
    - FlipperKit/FlipperKitHighlightOverlay
    - FlipperKit/FlipperKitLayoutTextSearchable
  - FlipperKit/FlipperKitLayoutIOSDescriptors (0.125.0):
    - FlipperKit/Core
    - FlipperKit/FlipperKitHighlightOverlay
    - FlipperKit/FlipperKitLayoutHelpers
    - YogaKit (~> 1.18)
  - FlipperKit/FlipperKitLayoutPlugin (0.125.0):
    - FlipperKit/Core
    - FlipperKit/FlipperKitHighlightOverlay
    - FlipperKit/FlipperKitLayoutHelpers
    - FlipperKit/FlipperKitLayoutIOSDescriptors
    - FlipperKit/FlipperKitLayoutTextSearchable
    - YogaKit (~> 1.18)
  - FlipperKit/FlipperKitLayoutTextSearchable (0.125.0)
  - FlipperKit/FlipperKitNetworkPlugin (0.125.0):
    - FlipperKit/Core
  - FlipperKit/FlipperKitReactPlugin (0.125.0):
    - FlipperKit/Core
  - FlipperKit/FlipperKitUserDefaultsPlugin (0.125.0):
    - FlipperKit/Core
  - FlipperKit/SKIOSNetworkPlugin (0.125.0):
    - FlipperKit/Core
    - FlipperKit/FlipperKitNetworkPlugin
  - fmt (6.2.1)
  - glog (0.3.5)
  - hermes-engine (0.70.5)
  - libevent (2.1.12)
  - OpenSSL-Universal (1.1.1100)
  - RCT-Folly (2021.07.22.00):
    - boost
    - DoubleConversion
    - fmt (~> 6.2.1)
    - glog
    - RCT-Folly/Default (= 2021.07.22.00)
  - RCT-Folly/Default (2021.07.22.00):
    - boost
    - DoubleConversion
    - fmt (~> 6.2.1)
    - glog
  - RCT-Folly/Futures (2021.07.22.00):
    - boost
    - DoubleConversion
    - fmt (~> 6.2.1)
    - glog
    - libevent
  - RCTRequired (0.70.5)
  - RCTTypeSafety (0.70.5):
    - FBLazyVector (= 0.70.5)
    - RCTRequired (= 0.70.5)
    - React-Core (= 0.70.5)
  - React (0.70.5):
    - React-Core (= 0.70.5)
    - React-Core/DevSupport (= 0.70.5)
    - React-Core/RCTWebSocket (= 0.70.5)
    - React-RCTActionSheet (= 0.70.5)
    - React-RCTAnimation (= 0.70.5)
    - React-RCTBlob (= 0.70.5)
    - React-RCTImage (= 0.70.5)
    - React-RCTLinking (= 0.70.5)
    - React-RCTNetwork (= 0.70.5)
    - React-RCTSettings (= 0.70.5)
    - React-RCTText (= 0.70.5)
    - React-RCTVibration (= 0.70.5)
  - React-bridging (0.70.5):
    - RCT-Folly (= 2021.07.22.00)
    - React-jsi (= 0.70.5)
  - React-callinvoker (0.70.5)
  - React-Codegen (0.70.5):
    - FBReactNativeSpec (= 0.70.5)
    - RCT-Folly (= 2021.07.22.00)
    - RCTRequired (= 0.70.5)
    - RCTTypeSafety (= 0.70.5)
    - React-Core (= 0.70.5)
    - React-jsi (= 0.70.5)
    - React-jsiexecutor (= 0.70.5)
    - ReactCommon/turbomodule/core (= 0.70.5)
  - React-Core (0.70.5):
    - glog
    - RCT-Folly (= 2021.07.22.00)
    - React-Core/Default (= 0.70.5)
    - React-cxxreact (= 0.70.5)
    - React-jsi (= 0.70.5)
    - React-jsiexecutor (= 0.70.5)
    - React-perflogger (= 0.70.5)
    - Yoga
  - React-Core/CoreModulesHeaders (0.70.5):
    - glog
    - RCT-Folly (= 2021.07.22.00)
    - React-Core/Default
    - React-cxxreact (= 0.70.5)
    - React-jsi (= 0.70.5)
    - React-jsiexecutor (= 0.70.5)
    - React-perflogger (= 0.70.5)
    - Yoga
  - React-Core/Default (0.70.5):
    - glog
    - RCT-Folly (= 2021.07.22.00)
    - React-cxxreact (= 0.70.5)
    - React-jsi (= 0.70.5)
    - React-jsiexecutor (= 0.70.5)
    - React-perflogger (= 0.70.5)
    - Yoga
  - React-Core/DevSupport (0.70.5):
    - glog
    - RCT-Folly (= 2021.07.22.00)
    - React-Core/Default (= 0.70.5)
    - React-Core/RCTWebSocket (= 0.70.5)
    - React-cxxreact (= 0.70.5)
    - React-jsi (= 0.70.5)
    - React-jsiexecutor (= 0.70.5)
    - React-jsinspector (= 0.70.5)
    - React-perflogger (= 0.70.5)
    - Yoga
  - React-Core/RCTActionSheetHeaders (0.70.5):
    - glog
    - RCT-Folly (= 2021.07.22.00)
    - React-Core/Default
    - React-cxxreact (= 0.70.5)
    - React-jsi (= 0.70.5)
    - React-jsiexecutor (= 0.70.5)
    - React-perflogger (= 0.70.5)
    - Yoga
  - React-Core/RCTAnimationHeaders (0.70.5):
    - glog
    - RCT-Folly (= 2021.07.22.00)
    - React-Core/Default
    - React-cxxreact (= 0.70.5)
    - React-jsi (= 0.70.5)
    - React-jsiexecutor (= 0.70.5)
    - React-perflogger (= 0.70.5)
    - Yoga
  - React-Core/RCTBlobHeaders (0.70.5):
    - glog
    - RCT-Folly (= 2021.07.22.00)
    - React-Core/Default
    - React-cxxreact (= 0.70.5)
    - React-jsi (= 0.70.5)
    - React-jsiexecutor (= 0.70.5)
    - React-perflogger (= 0.70.5)
    - Yoga
  - React-Core/RCTImageHeaders (0.70.5):
    - glog
    - RCT-Folly (= 2021.07.22.00)
    - React-Core/Default
    - React-cxxreact (= 0.70.5)
    - React-jsi (= 0.70.5)
    - React-jsiexecutor (= 0.70.5)
    - React-perflogger (= 0.70.5)
    - Yoga
  - React-Core/RCTLinkingHeaders (0.70.5):
    - glog
    - RCT-Folly (= 2021.07.22.00)
    - React-Core/Default
    - React-cxxreact (= 0.70.5)
    - React-jsi (= 0.70.5)
    - React-jsiexecutor (= 0.70.5)
    - React-perflogger (= 0.70.5)
    - Yoga
  - React-Core/RCTNetworkHeaders (0.70.5):
    - glog
    - RCT-Folly (= 2021.07.22.00)
    - React-Core/Default
    - React-cxxreact (= 0.70.5)
    - React-jsi (= 0.70.5)
    - React-jsiexecutor (= 0.70.5)
    - React-perflogger (= 0.70.5)
    - Yoga
  - React-Core/RCTSettingsHeaders (0.70.5):
    - glog
    - RCT-Folly (= 2021.07.22.00)
    - React-Core/Default
    - React-cxxreact (= 0.70.5)
    - React-jsi (= 0.70.5)
    - React-jsiexecutor (= 0.70.5)
    - React-perflogger (= 0.70.5)
    - Yoga
  - React-Core/RCTTextHeaders (0.70.5):
    - glog
    - RCT-Folly (= 2021.07.22.00)
    - React-Core/Default
    - React-cxxreact (= 0.70.5)
    - React-jsi (= 0.70.5)
    - React-jsiexecutor (= 0.70.5)
    - React-perflogger (= 0.70.5)
    - Yoga
  - React-Core/RCTVibrationHeaders (0.70.5):
    - glog
    - RCT-Folly (= 2021.07.22.00)
    - React-Core/Default
    - React-cxxreact (= 0.70.5)
    - React-jsi (= 0.70.5)
    - React-jsiexecutor (= 0.70.5)
    - React-perflogger (= 0.70.5)
    - Yoga
  - React-Core/RCTWebSocket (0.70.5):
    - glog
    - RCT-Folly (= 2021.07.22.00)
    - React-Core/Default (= 0.70.5)
    - React-cxxreact (= 0.70.5)
    - React-jsi (= 0.70.5)
    - React-jsiexecutor (= 0.70.5)
    - React-perflogger (= 0.70.5)
    - Yoga
  - React-CoreModules (0.70.5):
    - RCT-Folly (= 2021.07.22.00)
    - RCTTypeSafety (= 0.70.5)
    - React-Codegen (= 0.70.5)
    - React-Core/CoreModulesHeaders (= 0.70.5)
    - React-jsi (= 0.70.5)
    - React-RCTImage (= 0.70.5)
    - ReactCommon/turbomodule/core (= 0.70.5)
  - React-cxxreact (0.70.5):
    - boost (= 1.76.0)
    - DoubleConversion
    - glog
    - RCT-Folly (= 2021.07.22.00)
    - React-callinvoker (= 0.70.5)
    - React-jsi (= 0.70.5)
    - React-jsinspector (= 0.70.5)
    - React-logger (= 0.70.5)
    - React-perflogger (= 0.70.5)
    - React-runtimeexecutor (= 0.70.5)
  - React-hermes (0.70.5):
    - DoubleConversion
    - glog
    - hermes-engine
    - RCT-Folly (= 2021.07.22.00)
    - RCT-Folly/Futures (= 2021.07.22.00)
    - React-cxxreact (= 0.70.5)
    - React-jsi (= 0.70.5)
    - React-jsiexecutor (= 0.70.5)
    - React-jsinspector (= 0.70.5)
    - React-perflogger (= 0.70.5)
  - React-jsi (0.70.5):
    - boost (= 1.76.0)
    - DoubleConversion
    - glog
    - RCT-Folly (= 2021.07.22.00)
    - React-jsi/Default (= 0.70.5)
  - React-jsi/Default (0.70.5):
    - boost (= 1.76.0)
    - DoubleConversion
    - glog
    - RCT-Folly (= 2021.07.22.00)
  - React-jsiexecutor (0.70.5):
    - DoubleConversion
    - glog
    - RCT-Folly (= 2021.07.22.00)
    - React-cxxreact (= 0.70.5)
    - React-jsi (= 0.70.5)
    - React-perflogger (= 0.70.5)
  - React-jsinspector (0.70.5)
  - React-logger (0.70.5):
    - glog
  - react-native-safe-area-context (4.4.1):
    - RCT-Folly
    - RCTRequired
    - RCTTypeSafety
    - React-Core
    - ReactCommon/turbomodule/core
  - React-perflogger (0.70.5)
  - React-RCTActionSheet (0.70.5):
    - React-Core/RCTActionSheetHeaders (= 0.70.5)
  - React-RCTAnimation (0.70.5):
    - RCT-Folly (= 2021.07.22.00)
    - RCTTypeSafety (= 0.70.5)
    - React-Codegen (= 0.70.5)
    - React-Core/RCTAnimationHeaders (= 0.70.5)
    - React-jsi (= 0.70.5)
    - ReactCommon/turbomodule/core (= 0.70.5)
  - React-RCTBlob (0.70.5):
    - RCT-Folly (= 2021.07.22.00)
    - React-Codegen (= 0.70.5)
    - React-Core/RCTBlobHeaders (= 0.70.5)
    - React-Core/RCTWebSocket (= 0.70.5)
    - React-jsi (= 0.70.5)
    - React-RCTNetwork (= 0.70.5)
    - ReactCommon/turbomodule/core (= 0.70.5)
  - React-RCTImage (0.70.5):
    - RCT-Folly (= 2021.07.22.00)
    - RCTTypeSafety (= 0.70.5)
    - React-Codegen (= 0.70.5)
    - React-Core/RCTImageHeaders (= 0.70.5)
    - React-jsi (= 0.70.5)
    - React-RCTNetwork (= 0.70.5)
    - ReactCommon/turbomodule/core (= 0.70.5)
  - React-RCTLinking (0.70.5):
    - React-Codegen (= 0.70.5)
    - React-Core/RCTLinkingHeaders (= 0.70.5)
    - React-jsi (= 0.70.5)
    - ReactCommon/turbomodule/core (= 0.70.5)
  - React-RCTNetwork (0.70.5):
    - RCT-Folly (= 2021.07.22.00)
    - RCTTypeSafety (= 0.70.5)
    - React-Codegen (= 0.70.5)
    - React-Core/RCTNetworkHeaders (= 0.70.5)
    - React-jsi (= 0.70.5)
    - ReactCommon/turbomodule/core (= 0.70.5)
  - React-RCTSettings (0.70.5):
    - RCT-Folly (= 2021.07.22.00)
    - RCTTypeSafety (= 0.70.5)
    - React-Codegen (= 0.70.5)
    - React-Core/RCTSettingsHeaders (= 0.70.5)
    - React-jsi (= 0.70.5)
    - ReactCommon/turbomodule/core (= 0.70.5)
  - React-RCTText (0.70.5):
    - React-Core/RCTTextHeaders (= 0.70.5)
  - React-RCTVibration (0.70.5):
    - RCT-Folly (= 2021.07.22.00)
    - React-Codegen (= 0.70.5)
    - React-Core/RCTVibrationHeaders (= 0.70.5)
    - React-jsi (= 0.70.5)
    - ReactCommon/turbomodule/core (= 0.70.5)
  - React-runtimeexecutor (0.70.5):
    - React-jsi (= 0.70.5)
  - ReactCommon/turbomodule/core (0.70.5):
    - DoubleConversion
    - glog
    - RCT-Folly (= 2021.07.22.00)
    - React-bridging (= 0.70.5)
    - React-callinvoker (= 0.70.5)
    - React-Core (= 0.70.5)
    - React-cxxreact (= 0.70.5)
    - React-jsi (= 0.70.5)
    - React-logger (= 0.70.5)
    - React-perflogger (= 0.70.5)
  - RNBootSplash (4.3.2):
    - React-Core
  - RNCAsyncStorage (1.17.11):
    - React-Core
  - RNGestureHandler (2.8.0):
    - React-Core
  - RNReanimated (2.12.0):
    - DoubleConversion
    - FBLazyVector
    - FBReactNativeSpec
    - glog
    - RCT-Folly
    - RCTRequired
    - RCTTypeSafety
    - React-callinvoker
    - React-Core
    - React-Core/DevSupport
    - React-Core/RCTWebSocket
    - React-CoreModules
    - React-cxxreact
    - React-jsi
    - React-jsiexecutor
    - React-jsinspector
    - React-RCTActionSheet
    - React-RCTAnimation
    - React-RCTBlob
    - React-RCTImage
    - React-RCTLinking
    - React-RCTNetwork
    - React-RCTSettings
    - React-RCTText
    - ReactCommon/turbomodule/core
    - Yoga
  - RNScreens (3.18.2):
    - React-Core
    - React-RCTImage
  - SocketRocket (0.6.0)
  - Yoga (1.14.0)
  - YogaKit (1.18.1):
    - Yoga (~> 1.14)

DEPENDENCIES:
  - boost (from `../node_modules/react-native/third-party-podspecs/boost.podspec`)
  - DoubleConversion (from `../node_modules/react-native/third-party-podspecs/DoubleConversion.podspec`)
  - EXApplication (from `../node_modules/expo-application/ios`)
  - EXConstants (from `../node_modules/expo-constants/ios`)
  - EXDevice (from `../node_modules/expo-device/ios`)
  - EXFileSystem (from `../node_modules/expo-file-system/ios`)
  - EXFont (from `../node_modules/expo-font/ios`)
  - Expo (from `../node_modules/expo`)
  - ExpoKeepAwake (from `../node_modules/expo-keep-awake/ios`)
  - ExpoLocalization (from `../node_modules/expo-localization/ios`)
  - ExpoModulesCore (from `../node_modules/expo-modules-core`)
  - EXSplashScreen (from `../node_modules/expo-splash-screen/ios`)
  - FBLazyVector (from `../node_modules/react-native/Libraries/FBLazyVector`)
  - FBReactNativeSpec (from `../node_modules/react-native/React/FBReactNativeSpec`)
  - Flipper (= 0.125.0)
  - Flipper-Boost-iOSX (= 1.76.0.1.11)
  - Flipper-DoubleConversion (= 3.2.0.1)
  - Flipper-Fmt (= 7.1.7)
  - Flipper-Folly (= 2.6.10)
  - Flipper-Glog (= 0.5.0.5)
  - Flipper-PeerTalk (= 0.0.4)
  - Flipper-RSocket (= 1.4.3)
  - FlipperKit (= 0.125.0)
  - FlipperKit/Core (= 0.125.0)
  - FlipperKit/CppBridge (= 0.125.0)
  - FlipperKit/FBCxxFollyDynamicConvert (= 0.125.0)
  - FlipperKit/FBDefines (= 0.125.0)
  - FlipperKit/FKPortForwarding (= 0.125.0)
  - FlipperKit/FlipperKitHighlightOverlay (= 0.125.0)
  - FlipperKit/FlipperKitLayoutPlugin (= 0.125.0)
  - FlipperKit/FlipperKitLayoutTextSearchable (= 0.125.0)
  - FlipperKit/FlipperKitNetworkPlugin (= 0.125.0)
  - FlipperKit/FlipperKitReactPlugin (= 0.125.0)
  - FlipperKit/FlipperKitUserDefaultsPlugin (= 0.125.0)
  - FlipperKit/SKIOSNetworkPlugin (= 0.125.0)
  - glog (from `../node_modules/react-native/third-party-podspecs/glog.podspec`)
  - hermes-engine (from `../node_modules/react-native/sdks/hermes/hermes-engine.podspec`)
  - libevent (~> 2.1.12)
  - OpenSSL-Universal (= 1.1.1100)
  - RCT-Folly (from `../node_modules/react-native/third-party-podspecs/RCT-Folly.podspec`)
  - RCTRequired (from `../node_modules/react-native/Libraries/RCTRequired`)
  - RCTTypeSafety (from `../node_modules/react-native/Libraries/TypeSafety`)
  - React (from `../node_modules/react-native/`)
  - React-bridging (from `../node_modules/react-native/ReactCommon`)
  - React-callinvoker (from `../node_modules/react-native/ReactCommon/callinvoker`)
  - React-Codegen (from `build/generated/ios`)
  - React-Core (from `../node_modules/react-native/`)
  - React-Core/DevSupport (from `../node_modules/react-native/`)
  - React-Core/RCTWebSocket (from `../node_modules/react-native/`)
  - React-CoreModules (from `../node_modules/react-native/React/CoreModules`)
  - React-cxxreact (from `../node_modules/react-native/ReactCommon/cxxreact`)
  - React-hermes (from `../node_modules/react-native/ReactCommon/hermes`)
  - React-jsi (from `../node_modules/react-native/ReactCommon/jsi`)
  - React-jsiexecutor (from `../node_modules/react-native/ReactCommon/jsiexecutor`)
  - React-jsinspector (from `../node_modules/react-native/ReactCommon/jsinspector`)
  - React-logger (from `../node_modules/react-native/ReactCommon/logger`)
  - react-native-safe-area-context (from `../node_modules/react-native-safe-area-context`)
  - React-perflogger (from `../node_modules/react-native/ReactCommon/reactperflogger`)
  - React-RCTActionSheet (from `../node_modules/react-native/Libraries/ActionSheetIOS`)
  - React-RCTAnimation (from `../node_modules/react-native/Libraries/NativeAnimation`)
  - React-RCTBlob (from `../node_modules/react-native/Libraries/Blob`)
  - React-RCTImage (from `../node_modules/react-native/Libraries/Image`)
  - React-RCTLinking (from `../node_modules/react-native/Libraries/LinkingIOS`)
  - React-RCTNetwork (from `../node_modules/react-native/Libraries/Network`)
  - React-RCTSettings (from `../node_modules/react-native/Libraries/Settings`)
  - React-RCTText (from `../node_modules/react-native/Libraries/Text`)
  - React-RCTVibration (from `../node_modules/react-native/Libraries/Vibration`)
  - React-runtimeexecutor (from `../node_modules/react-native/ReactCommon/runtimeexecutor`)
  - ReactCommon/turbomodule/core (from `../node_modules/react-native/ReactCommon`)
  - RNBootSplash (from `../node_modules/react-native-bootsplash`)
  - "RNCAsyncStorage (from `../node_modules/@react-native-async-storage/async-storage`)"
  - RNGestureHandler (from `../node_modules/react-native-gesture-handler`)
  - RNReanimated (from `../node_modules/react-native-reanimated`)
  - RNScreens (from `../node_modules/react-native-screens`)
  - Yoga (from `../node_modules/react-native/ReactCommon/yoga`)

SPEC REPOS:
  trunk:
    - CocoaAsyncSocket
    - Flipper
    - Flipper-Boost-iOSX
    - Flipper-DoubleConversion
    - Flipper-Fmt
    - Flipper-Folly
    - Flipper-Glog
    - Flipper-PeerTalk
    - Flipper-RSocket
    - FlipperKit
    - fmt
    - libevent
    - OpenSSL-Universal
    - SocketRocket
    - YogaKit

EXTERNAL SOURCES:
  boost:
    :podspec: "../node_modules/react-native/third-party-podspecs/boost.podspec"
  DoubleConversion:
    :podspec: "../node_modules/react-native/third-party-podspecs/DoubleConversion.podspec"
  EXApplication:
    :path: "../node_modules/expo-application/ios"
  EXConstants:
    :path: "../node_modules/expo-constants/ios"
  EXDevice:
    :path: "../node_modules/expo-device/ios"
  EXFileSystem:
    :path: "../node_modules/expo-file-system/ios"
  EXFont:
    :path: "../node_modules/expo-font/ios"
  Expo:
    :path: "../node_modules/expo"
  ExpoKeepAwake:
    :path: "../node_modules/expo-keep-awake/ios"
  ExpoLocalization:
    :path: "../node_modules/expo-localization/ios"
  ExpoModulesCore:
    :path: "../node_modules/expo-modules-core"
  EXSplashScreen:
    :path: "../node_modules/expo-splash-screen/ios"
  FBLazyVector:
    :path: "../node_modules/react-native/Libraries/FBLazyVector"
  FBReactNativeSpec:
    :path: "../node_modules/react-native/React/FBReactNativeSpec"
  glog:
    :podspec: "../node_modules/react-native/third-party-podspecs/glog.podspec"
  hermes-engine:
    :podspec: "../node_modules/react-native/sdks/hermes/hermes-engine.podspec"
  RCT-Folly:
    :podspec: "../node_modules/react-native/third-party-podspecs/RCT-Folly.podspec"
  RCTRequired:
    :path: "../node_modules/react-native/Libraries/RCTRequired"
  RCTTypeSafety:
    :path: "../node_modules/react-native/Libraries/TypeSafety"
  React:
    :path: "../node_modules/react-native/"
  React-bridging:
    :path: "../node_modules/react-native/ReactCommon"
  React-callinvoker:
    :path: "../node_modules/react-native/ReactCommon/callinvoker"
  React-Codegen:
    :path: build/generated/ios
  React-Core:
    :path: "../node_modules/react-native/"
  React-CoreModules:
    :path: "../node_modules/react-native/React/CoreModules"
  React-cxxreact:
    :path: "../node_modules/react-native/ReactCommon/cxxreact"
  React-hermes:
    :path: "../node_modules/react-native/ReactCommon/hermes"
  React-jsi:
    :path: "../node_modules/react-native/ReactCommon/jsi"
  React-jsiexecutor:
    :path: "../node_modules/react-native/ReactCommon/jsiexecutor"
  React-jsinspector:
    :path: "../node_modules/react-native/ReactCommon/jsinspector"
  React-logger:
    :path: "../node_modules/react-native/ReactCommon/logger"
  react-native-safe-area-context:
    :path: "../node_modules/react-native-safe-area-context"
  React-perflogger:
    :path: "../node_modules/react-native/ReactCommon/reactperflogger"
  React-RCTActionSheet:
    :path: "../node_modules/react-native/Libraries/ActionSheetIOS"
  React-RCTAnimation:
    :path: "../node_modules/react-native/Libraries/NativeAnimation"
  React-RCTBlob:
    :path: "../node_modules/react-native/Libraries/Blob"
  React-RCTImage:
    :path: "../node_modules/react-native/Libraries/Image"
  React-RCTLinking:
    :path: "../node_modules/react-native/Libraries/LinkingIOS"
  React-RCTNetwork:
    :path: "../node_modules/react-native/Libraries/Network"
  React-RCTSettings:
    :path: "../node_modules/react-native/Libraries/Settings"
  React-RCTText:
    :path: "../node_modules/react-native/Libraries/Text"
  React-RCTVibration:
    :path: "../node_modules/react-native/Libraries/Vibration"
  React-runtimeexecutor:
    :path: "../node_modules/react-native/ReactCommon/runtimeexecutor"
  ReactCommon:
    :path: "../node_modules/react-native/ReactCommon"
  RNBootSplash:
    :path: "../node_modules/react-native-bootsplash"
  RNCAsyncStorage:
    :path: "../node_modules/@react-native-async-storage/async-storage"
  RNGestureHandler:
    :path: "../node_modules/react-native-gesture-handler"
  RNReanimated:
    :path: "../node_modules/react-native-reanimated"
  RNScreens:
    :path: "../node_modules/react-native-screens"
  Yoga:
    :path: "../node_modules/react-native/ReactCommon/yoga"

SPEC CHECKSUMS:
  boost: a7c83b31436843459a1961bfd74b96033dc77234
  CocoaAsyncSocket: 065fd1e645c7abab64f7a6a2007a48038fdc6a99
  DoubleConversion: 5189b271737e1565bdce30deb4a08d647e3f5f54
<<<<<<< HEAD
  EXApplication: 034b1c40a8e9fe1bff76a1e511ee90dff64ad834
  EXConstants: 3c86653c422dd77e40d10cbbabb3025003977415
  EXDevice: 734a55d8935ea8e075d12df1919a0497153bf55c
  EXErrorRecovery: ae43433feb0608a64dc5b1c8363b3e7769a9ea24
  EXFileSystem: 60602b6eefa6873f97172c684b7537c9760b50d6
  EXFont: 319606bfe48c33b5b5063fb0994afdc496befe80
  Expo: a581e979539bae3e49cd02d9dee2432947383d3b
  ExpoKeepAwake: 69b59d0a8d2b24de9f82759c39b3821fec030318
  ExpoLocalization: e202d1e2a4950df17ac8d0889d65a1ffd7532d7e
  ExpoModulesCore: b5d21c8880afda6fb6ee95469f9ac2ec9b98e995
  EXSplashScreen: 3e989924f61a8dd07ee4ea584c6ba14be9b51949
  FBLazyVector: affa4ba1bfdaac110a789192f4d452b053a86624
  FBReactNativeSpec: fe8b5f1429cfe83a8d72dc8ed61dc7704cac8745
  Flipper: 26fc4b7382499f1281eb8cb921e5c3ad6de91fe0
=======
  EXApplication: e418d737a036e788510f2c4ad6c10a7d54d18586
  EXConstants: 7c44785d41d8e959d527d23d29444277a4d1ee73
  EXDevice: 7647ca9b1fd8b269dfd896a7643d659343358054
  EXFileSystem: 927e0a8885aa9c49e50fc38eaba2c2389f2f1019
  EXFont: 06df627203afcb8a3b3152ec06eb2f11f46f0cff
  Expo: 4de8a31146bb0480353b3ed1850e015c4862625f
  ExpoKeepAwake: 0e8f18142e71bbf2c7f6aa66ebed249ba1420320
  ExpoLocalization: 63204f4b9d4f653469d266332ceaa6c6ac8a305d
  ExpoModulesCore: 5a973701f4400d70254bc836305228731c829010
  EXSplashScreen: 799bece80089219b2c989c1082d70f3b00995cda
  FBLazyVector: 6b7f5692909b4300d50e7359cdefbcd09dd30faa
  FBReactNativeSpec: affcf71d996f6b0c01f68883482588297b9d5e6e
  Flipper: 19985db5fff887a746c0e15585917bf1ab304317
>>>>>>> a18758da
  Flipper-Boost-iOSX: fd1e2b8cbef7e662a122412d7ac5f5bea715403c
  Flipper-DoubleConversion: 2dc99b02f658daf147069aad9dbd29d8feb06d30
  Flipper-Fmt: 60cbdd92fc254826e61d669a5d87ef7015396a9b
  Flipper-Folly: 584845625005ff068a6ebf41f857f468decd26b3
  Flipper-Glog: 70c50ce58ddaf67dc35180db05f191692570f446
  Flipper-PeerTalk: 116d8f857dc6ef55c7a5a75ea3ceaafe878aadc9
  Flipper-RSocket: d9d9ade67cbecf6ac10730304bf5607266dd2541
  FlipperKit: cbdee19bdd4e7f05472a66ce290f1b729ba3cb86
  fmt: ff9d55029c625d3757ed641535fd4a75fedc7ce9
<<<<<<< HEAD
  glog: 04b94705f318337d7ead9e6d17c019bd9b1f6b1b
  hermes-engine: 7fe5fc6ef707b7fdcb161b63898ec500e285653d
=======
  glog: 3d02b25ca00c2d456734d0bcff864cbc62f6ae1a
  hermes-engine: 51aaceb1f6dc1aed44b8bbf866f52ec146c00a89
>>>>>>> a18758da
  libevent: 4049cae6c81cdb3654a443be001fb9bdceff7913
  OpenSSL-Universal: ebc357f1e6bc71fa463ccb2fe676756aff50e88c
  RCT-Folly: 0080d0a6ebf2577475bda044aa59e2ca1f909cda
  RCTRequired: 21229f84411088e5d8538f21212de49e46cc83e2
  RCTTypeSafety: 62eed57a32924b09edaaf170a548d1fc96223086
  React: f0254ccddeeef1defe66c6b1bb9133a4f040792b
  React-bridging: e46911666b7ec19538a620a221d6396cd293d687
  React-callinvoker: 66b62e2c34546546b2f21ab0b7670346410a2b53
  React-Codegen: b6999435966df3bdf82afa3f319ba0d6f9a8532a
  React-Core: dabbc9d1fe0a11d884e6ee1599789cf8eb1058a5
  React-CoreModules: 5b6b7668f156f73a56420df9ec68ca2ec8f2e818
  React-cxxreact: c7ca2baee46db22a30fce9e639277add3c3f6ad1
  React-hermes: c93e1d759ad5560dfea54d233013d7d2c725c286
  React-jsi: a565dcb49130ed20877a9bb1105ffeecbb93d02d
  React-jsiexecutor: 31564fa6912459921568e8b0e49024285a4d584b
  React-jsinspector: badd81696361249893a80477983e697aab3c1a34
  React-logger: fdda34dd285bdb0232e059b19d9606fa0ec3bb9c
  react-native-safe-area-context: 99b24a0c5acd0d5dcac2b1a7f18c49ea317be99a
  React-perflogger: e68d3795cf5d247a0379735cbac7309adf2fb931
  React-RCTActionSheet: 05452c3b281edb27850253db13ecd4c5a65bc247
  React-RCTAnimation: 578eebac706428e68466118e84aeacf3a282b4da
  React-RCTBlob: f47a0aa61e7d1fb1a0e13da832b0da934939d71a
  React-RCTImage: 60f54b66eed65d86b6dffaf4733d09161d44929d
  React-RCTLinking: 91073205aeec4b29450ca79b709277319368ac9e
  React-RCTNetwork: ca91f2c9465a7e335c8a5fae731fd7f10572213b
  React-RCTSettings: 1a9a5d01337d55c18168c1abe0f4a589167d134a
  React-RCTText: c591e8bd9347a294d8416357ca12d779afec01d5
  React-RCTVibration: 8e5c8c5d17af641f306d7380d8d0fe9b3c142c48
  React-runtimeexecutor: 7401c4a40f8728fd89df4a56104541b760876117
  ReactCommon: c9246996e73bf75a2c6c3ff15f1e16707cdc2da9
  RNBootSplash: 5f346163977573d6b2aeba1b25df9d2245c0d73c
  RNCAsyncStorage: 8616bd5a58af409453ea4e1b246521bb76578d60
  RNGestureHandler: 62232ba8f562f7dea5ba1b3383494eb5bf97a4d3
  RNReanimated: 2a91e85fcd343f8af3c58d3425b99fdd285590a5
  RNScreens: 34cc502acf1b916c582c60003dc3089fa01dc66d
  SocketRocket: fccef3f9c5cedea1353a9ef6ada904fde10d6608
  Yoga: eca980a5771bf114c41a754098cd85e6e0d90ed7
  YogaKit: f782866e155069a2cca2517aafea43200b01fd5a

<<<<<<< HEAD
PODFILE CHECKSUM: 540ba64e9210c947c177b26b649859f255446f17
=======
PODFILE CHECKSUM: e88c889053d1d7b9a80509897d5d98d86b2d9fa6
>>>>>>> a18758da

COCOAPODS: 1.11.3<|MERGE_RESOLUTION|>--- conflicted
+++ resolved
@@ -8,31 +8,19 @@
     - ExpoModulesCore
   - EXDevice (5.0.0):
     - ExpoModulesCore
-<<<<<<< HEAD
   - EXErrorRecovery (4.0.1):
     - ExpoModulesCore
   - EXFileSystem (15.1.1):
-=======
-  - EXFileSystem (14.1.0):
->>>>>>> a18758da
     - ExpoModulesCore
   - EXFont (11.0.1):
     - ExpoModulesCore
   - Expo (47.0.6):
     - ExpoModulesCore
-<<<<<<< HEAD
   - ExpoKeepAwake (11.0.1):
-=======
-  - ExpoKeepAwake (10.2.0):
->>>>>>> a18758da
     - ExpoModulesCore
   - ExpoLocalization (14.0.0):
     - ExpoModulesCore
-<<<<<<< HEAD
   - ExpoModulesCore (1.0.3):
-=======
-  - ExpoModulesCore (0.11.5):
->>>>>>> a18758da
     - React-Core
     - ReactCommon/turbomodule/core
   - EXSplashScreen (0.17.5):
@@ -652,7 +640,6 @@
   boost: a7c83b31436843459a1961bfd74b96033dc77234
   CocoaAsyncSocket: 065fd1e645c7abab64f7a6a2007a48038fdc6a99
   DoubleConversion: 5189b271737e1565bdce30deb4a08d647e3f5f54
-<<<<<<< HEAD
   EXApplication: 034b1c40a8e9fe1bff76a1e511ee90dff64ad834
   EXConstants: 3c86653c422dd77e40d10cbbabb3025003977415
   EXDevice: 734a55d8935ea8e075d12df1919a0497153bf55c
@@ -667,21 +654,6 @@
   FBLazyVector: affa4ba1bfdaac110a789192f4d452b053a86624
   FBReactNativeSpec: fe8b5f1429cfe83a8d72dc8ed61dc7704cac8745
   Flipper: 26fc4b7382499f1281eb8cb921e5c3ad6de91fe0
-=======
-  EXApplication: e418d737a036e788510f2c4ad6c10a7d54d18586
-  EXConstants: 7c44785d41d8e959d527d23d29444277a4d1ee73
-  EXDevice: 7647ca9b1fd8b269dfd896a7643d659343358054
-  EXFileSystem: 927e0a8885aa9c49e50fc38eaba2c2389f2f1019
-  EXFont: 06df627203afcb8a3b3152ec06eb2f11f46f0cff
-  Expo: 4de8a31146bb0480353b3ed1850e015c4862625f
-  ExpoKeepAwake: 0e8f18142e71bbf2c7f6aa66ebed249ba1420320
-  ExpoLocalization: 63204f4b9d4f653469d266332ceaa6c6ac8a305d
-  ExpoModulesCore: 5a973701f4400d70254bc836305228731c829010
-  EXSplashScreen: 799bece80089219b2c989c1082d70f3b00995cda
-  FBLazyVector: 6b7f5692909b4300d50e7359cdefbcd09dd30faa
-  FBReactNativeSpec: affcf71d996f6b0c01f68883482588297b9d5e6e
-  Flipper: 19985db5fff887a746c0e15585917bf1ab304317
->>>>>>> a18758da
   Flipper-Boost-iOSX: fd1e2b8cbef7e662a122412d7ac5f5bea715403c
   Flipper-DoubleConversion: 2dc99b02f658daf147069aad9dbd29d8feb06d30
   Flipper-Fmt: 60cbdd92fc254826e61d669a5d87ef7015396a9b
@@ -691,13 +663,8 @@
   Flipper-RSocket: d9d9ade67cbecf6ac10730304bf5607266dd2541
   FlipperKit: cbdee19bdd4e7f05472a66ce290f1b729ba3cb86
   fmt: ff9d55029c625d3757ed641535fd4a75fedc7ce9
-<<<<<<< HEAD
   glog: 04b94705f318337d7ead9e6d17c019bd9b1f6b1b
   hermes-engine: 7fe5fc6ef707b7fdcb161b63898ec500e285653d
-=======
-  glog: 3d02b25ca00c2d456734d0bcff864cbc62f6ae1a
-  hermes-engine: 51aaceb1f6dc1aed44b8bbf866f52ec146c00a89
->>>>>>> a18758da
   libevent: 4049cae6c81cdb3654a443be001fb9bdceff7913
   OpenSSL-Universal: ebc357f1e6bc71fa463ccb2fe676756aff50e88c
   RCT-Folly: 0080d0a6ebf2577475bda044aa59e2ca1f909cda
@@ -737,10 +704,6 @@
   Yoga: eca980a5771bf114c41a754098cd85e6e0d90ed7
   YogaKit: f782866e155069a2cca2517aafea43200b01fd5a
 
-<<<<<<< HEAD
 PODFILE CHECKSUM: 540ba64e9210c947c177b26b649859f255446f17
-=======
-PODFILE CHECKSUM: e88c889053d1d7b9a80509897d5d98d86b2d9fa6
->>>>>>> a18758da
 
 COCOAPODS: 1.11.3