--- conflicted
+++ resolved
@@ -22,22 +22,10 @@
   # Enables Flipper.
   #
   # Note that if you have use_frameworks! enabled, Flipper will not work and
-<<<<<<< HEAD
   # you should disable these next few lines.
-  use_flipper!({ 'Flipper' => '0.74.0' })
+  use_flipper!({ 'Flipper' => '0.75.1' })
   post_install do |installer|
     flipper_post_install(installer)
-  end
-end
-
-target 'HelloWorld-tvOS' do
-  # Pods for HelloWorld-tvOS
-=======
-  # you should disable the next line.
-  use_flipper!()
->>>>>>> 8b6ae0bc
-
-  post_install do |installer|
     react_native_post_install(installer)
   end
 end