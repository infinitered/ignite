--- conflicted
+++ resolved
@@ -1,7 +1,3 @@
-<<<<<<< HEAD
-module.exports = {
-  presets: [["@rnx-kit/babel-preset-metro-react-native", { unstable_transformProfile: "esbuild" }]],
-=======
 const plugins = [
   [
     "@babel/plugin-proposal-decorators",
@@ -14,8 +10,7 @@
 ]
 
 const vanillaConfig = {
-  presets: ["module:metro-react-native-babel-preset"],
->>>>>>> e4ccaff0
+  presets: [["@rnx-kit/babel-preset-metro-react-native", { unstable_transformProfile: "esbuild" }]],
   env: {
     production: {},
   },
