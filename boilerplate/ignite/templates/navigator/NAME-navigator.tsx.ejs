<<<<<<< HEAD
---
destinationDir: app/navigators
patch:
  path: "app/navigators/index.ts"
  append: "export * from \"./<%= props.kebabCaseName %>-navigator\"\n"
  skip: <%= props.skipIndexFile %>
---
import { createStackNavigator } from "@react-navigation/stack"
import React from "react"
// import { MyScreen } from "../screens"

const Stack = createStackNavigator()

export const <%= props.pascalCaseName %> = () => (
  <Stack.Navigator>
    {/* Add your screens here */}
    {/* <Stack.Screen name="MyScreen" component={MyScreen} /> */}
  </Stack.Navigator>
)
=======
import React from "react"
import { createStackNavigator } from "@react-navigation/stack"
import {
  DemoScreen
} from "../../screens"

export type <%= props.pascalCaseName %>NavigatorParamList = {
  demo: undefined
}

const Stack = createStackNavigator<<%= props.pascalCaseName %>NavigatorParamList>()
export const <%= props.pascalCaseName %>Navigator = () => {
  return (
    <Stack.Navigator screenOptions={{ cardStyle: { backgroundColor: "transparent" }, headerShown: false, }}>
      <Stack.Screen name="demo" component={DemoScreen} />
    </Stack.Navigator>
  )
}
>>>>>>> 7a70eb3a
<|MERGE_RESOLUTION|>--- conflicted
+++ resolved
@@ -1,4 +1,3 @@
-<<<<<<< HEAD
 ---
 destinationDir: app/navigators
 patch:
@@ -6,24 +5,11 @@
   append: "export * from \"./<%= props.kebabCaseName %>-navigator\"\n"
   skip: <%= props.skipIndexFile %>
 ---
-import { createStackNavigator } from "@react-navigation/stack"
-import React from "react"
-// import { MyScreen } from "../screens"
-
-const Stack = createStackNavigator()
-
-export const <%= props.pascalCaseName %> = () => (
-  <Stack.Navigator>
-    {/* Add your screens here */}
-    {/* <Stack.Screen name="MyScreen" component={MyScreen} /> */}
-  </Stack.Navigator>
-)
-=======
 import React from "react"
 import { createStackNavigator } from "@react-navigation/stack"
 import {
   DemoScreen
-} from "../../screens"
+} from "../screens"
 
 export type <%= props.pascalCaseName %>NavigatorParamList = {
   demo: undefined
@@ -36,5 +22,4 @@
       <Stack.Screen name="demo" component={DemoScreen} />
     </Stack.Navigator>
   )
-}
->>>>>>> 7a70eb3a
+}