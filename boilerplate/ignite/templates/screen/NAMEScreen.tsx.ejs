--- conflicted
+++ resolved
@@ -22,13 +22,7 @@
 
 interface <%= props.pascalCaseName %>ScreenProps extends NativeStackScreenProps<AppStackScreenProps<"<%= props.pascalCaseName %>">> {}
 
-<<<<<<< HEAD
-// REMOVE ME! ⬇️ This TS ignore will not be necessary after you've added the correct navigator param type
-// @ts-ignore
-export const <%= props.pascalCaseName %>Screen: FC<NativeStackScreenProps<AppStackScreenProps, "<%= props.pascalCaseName %>">> = observer(function <%= props.pascalCaseName %>Screen() {
-=======
 export const <%= props.pascalCaseName %>Screen: FC<<%= props.pascalCaseName %>ScreenProps> = observer(function <%= props.pascalCaseName %>Screen() {
->>>>>>> bbe4508c
   // Pull in one of our MST stores
   // const { someStore, anotherStore } = useStores()
 
