---
patch:
  path: "app/components/index.ts"
  append: "export * from \"./<%= props.subdirectory %><%= props.pascalCaseName %>\"\n"
  skip: <%= props.skipIndexFile %>
---
import * as React from "react"
import { StyleProp, TextStyle, View, ViewStyle } from "react-native"
<<<<<<< HEAD
import { observer } from "mobx-react-lite"
import { useAppTheme } from "app/utils/useAppTheme"
import type { ThemedStyle } from "app/theme"
=======
import { observer } from "mobx-react-lite" // @mst remove-current-line
import { colors, typography } from "app/theme"
>>>>>>> a7382434
import { Text } from "app/components/Text"

export interface <%= props.pascalCaseName %>Props {
  /**
   * An optional style override useful for padding & margin.
   */
  style?: StyleProp<ViewStyle>
}

/**
 * Describe your component here
 */
// @mst replace-next-line export const <%= props.pascalCaseName %> = (props: <%= props.pascalCaseName %>Props) => {
export const <%= props.pascalCaseName %> = observer(function <%= props.pascalCaseName %>(props: <%= props.pascalCaseName %>Props) {
  const { style } = props
  const $styles = [$container, style]
  const { themed } = useAppTheme();

  return (
    <View style={$styles}>
      <Text style={themed($text)}>Hello</Text>
    </View>
  )
// @mst replace-next-line }
})

const $container: ViewStyle = {
  justifyContent: "center",
}

const $text: ThemedStyle<TextStyle> = ({ colors, typography }) => ({
  fontFamily: typography.primary.normal,
  fontSize: 14,
  color: colors.palette.primary500,
})<|MERGE_RESOLUTION|>--- conflicted
+++ resolved
@@ -6,14 +6,9 @@
 ---
 import * as React from "react"
 import { StyleProp, TextStyle, View, ViewStyle } from "react-native"
-<<<<<<< HEAD
-import { observer } from "mobx-react-lite"
+import { observer } from "mobx-react-lite" // @mst remove-current-line
 import { useAppTheme } from "app/utils/useAppTheme"
 import type { ThemedStyle } from "app/theme"
-=======
-import { observer } from "mobx-react-lite" // @mst remove-current-line
-import { colors, typography } from "app/theme"
->>>>>>> a7382434
 import { Text } from "app/components/Text"
 
 export interface <%= props.pascalCaseName %>Props {
