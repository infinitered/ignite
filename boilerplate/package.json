--- conflicted
+++ resolved
@@ -45,30 +45,17 @@
     "@react-navigation/stack": "~6.2.1",
     "apisauce": "2.1.5",
     "date-fns": "^2.29.2",
-<<<<<<< HEAD
     "expo": "~47.0.8",
     "expo-application": "~5.0.1",
     "expo-constants": "~14.0.2",
     "expo-device": "~5.0.0",
     "expo-file-system": "~15.1.1",
     "expo-font": "~11.0.1",
+    "expo-linking": "~3.2.3",
     "expo-localization": "~14.0.0",
     "expo-modules-core": "~1.0.3",
     "expo-splash-screen": "~0.17.5",
     "expo-status-bar": "~1.4.2",
-=======
-    "expo": "~46.0.17",
-    "expo-application": "~4.2.2",
-    "expo-constants": "~13.2.3",
-    "expo-device": "~4.3.0",
-    "expo-file-system": "~14.1.0",
-    "expo-font": "~10.2.0",
-    "expo-linking": "^3.2.3",
-    "expo-localization": "13.1.0",
-    "expo-modules-core": "~0.11.3",
-    "expo-splash-screen": "~0.16.1",
-    "expo-status-bar": "~1.4.0",
->>>>>>> a18758da
     "i18n-js": "3.9.2",
     "mobx": "6.6.0",
     "mobx-react-lite": "3.4.0",
@@ -138,14 +125,9 @@
     "webpack-dev-server": "^3"
   },
   "resolutions": {
-<<<<<<< HEAD
     "@types/react": "^18",
-    "@types/react-dom": "^18"
-=======
-    "@types/react": "^17",
-    "@types/react-dom": "^17",
+    "@types/react-dom": "^18",
     "@expo/dev-server": "0.1.120"
->>>>>>> a18758da
   },
   "prettier": {
     "printWidth": 100,
