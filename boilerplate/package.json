--- conflicted
+++ resolved
@@ -27,11 +27,7 @@
     "build-android": "react-native bundle --platform android --dev false --entry-file index.js --bundle-output android/app/src/main/assets/index.android.bundle --assets-dest android/app/src/main/res"
   },
   "dependencies": {
-<<<<<<< HEAD
     "@react-native-async-storage/async-storage": "^1.13.3",
-=======
-    "@react-native-community/async-storage": "1.12.1",
->>>>>>> fd42382d
     "@react-native-community/masked-view": "0.1.10",
     "@react-navigation/native": "5.8.10",
     "@react-navigation/stack": "5.12.8",
