--- conflicted
+++ resolved
@@ -30,13 +30,9 @@
   },
   "dependencies": {
     "@expo-google-fonts/space-grotesk": "^0.2.2",
-<<<<<<< HEAD
     "@react-native-async-storage/async-storage": "1.18.2",
-=======
     "@expo/metro-config": "^0.7.1",
     "@expo/webpack-config": "18.1.2",
-    "@react-native-async-storage/async-storage": "1.17.11",
->>>>>>> 3e86d93b
     "@react-navigation/bottom-tabs": "^6.3.2",
     "@react-navigation/native": "^6.0.2",
     "@react-navigation/native-stack": "^6.0.2",
