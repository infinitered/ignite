{
  "name": "hello-world",
  "version": "0.0.1",
  "private": true,
  "main": "node_modules/expo/AppEntry.js",
  "scripts": {
    "start": "react-native start",
    "ios": "react-native run-ios",
    "android": "react-native run-android --active-arch-only",
    "test:detox": "detox test -c ios.sim.debug",
    "build:detox": "detox build -c ios.sim.debug",
    "ci:test:detox": "detox test -c ios.sim.release -l verbose --cleanup",
    "ci:build:detox": "detox build -c ios.sim.release",
    "compile": "tsc --noEmit -p . --pretty",
    "format": "prettier --write \"app/**/*.{js,jsx,json,md,ts,tsx}\"",
    "lint": "eslint index.js App.js app test --fix --ext .js,.ts,.tsx && npm run format",
    "patch": "patch-package",
    "test": "jest",
    "test:watch": "jest --watch",
    "adb": "adb reverse tcp:9090 tcp:9090 && adb reverse tcp:3000 tcp:3000 && adb reverse tcp:9001 tcp:9001 && adb reverse tcp:8081 tcp:8081",
    "postinstall": "node ./bin/postInstall",
    "bundle:ios": "react-native bundle --entry-file index.js --platform ios --dev false --bundle-output ios/main.jsbundle --assets-dest ios",
    "bundle:android": "react-native bundle --platform android --dev false --entry-file index.js --bundle-output android/app/src/main/assets/index.android.bundle --assets-dest android/app/src/main/res",
    "release:ios": "echo 'Not implemented yet: release:ios. Use Xcode. More info: https://reactnative.dev/docs/next/publishing-to-app-store'",
    "release:android": "cd android && rm -rf app/src/main/res/drawable-* && ./gradlew assembleRelease && cd - && echo 'APK generated in ./android/app/build/outputs/apk/release/app-release.apk'",
    "clean": "npx react-native-clean-project",
    "clean-all": "npx react-native clean-project-auto",
    "expo:start": "expo start",
    "expo:android": "expo start --android",
    "expo:ios": "expo start --ios",
    "expo:web": "expo start --web",
    "expo:build:detox": "detox build -c ios.sim.expo",
    "expo:test:detox": "./bin/downloadExpoApp.sh && detox test --configuration ios.sim.expo"
  },
  "overrides": {
    "react-error-overlay": "6.0.9"
  },
  "dependencies": {
    "@expo-google-fonts/space-grotesk": "^0.2.2",
    "@expo/webpack-config": "^0.17.0",
    "@react-native-async-storage/async-storage": "^1.17.3",
    "@react-navigation/bottom-tabs": "^6.3.2",
    "@react-navigation/native": "~6.0.1",
    "@react-navigation/native-stack": "^6.0.2",
    "@react-navigation/stack": "~6.2.1",
    "apisauce": "2.1.5",
    "date-fns": "^2.29.2",
    "expo": "~46.0.17",
    "expo-application": "~4.2.2",
    "expo-constants": "~13.2.3",
    "expo-device": "~4.3.0",
    "expo-file-system": "~14.1.0",
    "expo-font": "~10.2.0",
    "expo-linking": "^3.2.3",
    "expo-localization": "13.1.0",
    "expo-modules-core": "~0.11.3",
    "expo-splash-screen": "~0.16.1",
    "expo-status-bar": "~1.4.0",
    "i18n-js": "3.9.2",
    "mobx": "6.6.0",
    "mobx-react-lite": "3.4.0",
    "mobx-state-tree": "5.1.5",
    "react": "18.0.0",
    "react-native": "0.69.7",
    "react-native-bootsplash": "4.3.2",
    "react-native-gesture-handler": "~2.5.0",
    "react-native-reanimated": "~2.9.1",
    "react-native-safe-area-context": "4.3.4",
    "react-native-screens": "3.15.0",
    "reactotron-mst": "3.1.4",
    "reactotron-react-js": "^3.3.7",
    "reactotron-react-native": "5.0.3"
  },
  "devDependencies": {
    "@babel/core": "^7.18.0",
    "@babel/plugin-proposal-decorators": "7.18.2",
    "@babel/plugin-proposal-optional-catch-binding": "7.16.7",
    "@babel/preset-env": "^7.16.11",
    "@babel/runtime": "^7.18.3",
    "@react-native-community/cli-platform-ios": "^8.0.2",
    "@rnx-kit/babel-preset-metro-react-native": "^1.1.0",
    "@rnx-kit/metro-config": "^1.2.32",
    "@rnx-kit/metro-resolver-symlinks": "0.1.21",
<<<<<<< HEAD
    "@rnx-kit/metro-serializer-esbuild": "^0.1.9",
    "@storybook/addons": "6.5.8",
    "@storybook/react-native": "5.3.25",
    "@storybook/react-native-server": "5.3.23",
=======
>>>>>>> e4ccaff0
    "@types/i18n-js": "3.8.2",
    "@types/jest": "26.0.19",
    "@types/react": "^17",
    "@types/react-native": "0.67.8",
    "@typescript-eslint/eslint-plugin": "5.28.0",
    "@typescript-eslint/parser": "5.28.0",
    "babel-jest": "26.6.3",
    "babel-loader": "8.2.5",
    "detox": "19.12.1",
    "detox-expo-helpers": "0.6.0",
    "eslint": "8.17.0",
    "eslint-config-prettier": "8.5.0",
    "eslint-config-standard": "17.0.0",
    "eslint-plugin-import": "2.26.0",
    "eslint-plugin-n": "^15.0.0",
    "eslint-plugin-node": "11.1.0",
    "eslint-plugin-promise": "6.0.0",
    "eslint-plugin-react": "7.30.0",
    "eslint-plugin-react-native": "4.0.0",
    "expo-detox-hook": "1.0.10",
    "expo-modules-autolinking": "0.10.1",
    "fbjs-scripts": "3.0.1",
    "jest": "26",
    "jest-circus": "26",
    "jest-environment-node": "26",
    "jest-expo": "^46.0.1",
    "metro-config": "0.71.1",
    "metro-react-native-babel-preset": "0.71.1",
    "metro-source-map": "0.71.1",
    "mocha": "6",
    "patch-package": "6.4.7",
    "postinstall-prepare": "1.0.1",
    "prettier": "2.6.2",
    "query-string": "^7.0.1",
    "react-devtools-core": "4.24.7",
    "react-dom": "18.0.0",
    "react-native-web": "^0.18.7",
    "reactotron-core-client": "^2.8.10",
    "regenerator-runtime": "^0.13.4",
    "ts-jest": "26",
    "typescript": "4.7.3",
    "webpack": "4",
    "webpack-dev-server": "^3"
  },
  "resolutions": {
    "@types/react": "^17",
    "@types/react-dom": "^17",
    "@expo/dev-server": "0.1.120"
  },
  "prettier": {
    "printWidth": 100,
    "semi": false,
    "singleQuote": false,
    "trailingComma": "all"
  },
  "detox": {
    "test-runner": "jest",
    "runnerConfig": "./detox/config.json",
    "specs": "detox",
    "configurations": {
      "ios.sim.debug": {
        "binaryPath": "ios/build/Build/Products/Debug-iphonesimulator/HelloWorld.app",
        "build": "xcodebuild -workspace ios/HelloWorld.xcworkspace -scheme HelloWorld -configuration Debug -sdk iphonesimulator -derivedDataPath ios/build -destination 'name=iPhone 14'",
        "type": "ios.simulator",
        "device": {
          "name": "iPhone 14",
          "os": "iOS 15.5"
        }
      },
      "ios.sim.release": {
        "binaryPath": "ios/build/Build/Products/Release-iphonesimulator/HelloWorld.app",
        "build": "xcodebuild -workspace ios/HelloWorld.xcworkspace -scheme HelloWorld -configuration Release -sdk iphonesimulator -derivedDataPath ios/build -destination 'name=iPhone 14'",
        "type": "ios.simulator",
        "device": {
          "name": "iPhone 14",
          "os": "iOS 15.5"
        }
      },
      "ios.sim.expo": {
        "binaryPath": "bin/Exponent.app",
        "type": "ios.simulator",
        "name": "iPhone 14"
      }
    }
  },
  "eslintConfig": {
    "root": true,
    "parser": "@typescript-eslint/parser",
    "extends": [
      "plugin:@typescript-eslint/recommended",
      "plugin:react/recommended",
      "plugin:react-native/all",
      "standard",
      "prettier"
    ],
    "plugins": [
      "@typescript-eslint",
      "react",
      "react-native"
    ],
    "parserOptions": {
      "ecmaFeatures": {
        "jsx": true
      },
      "project": "./tsconfig.json"
    },
    "settings": {
      "react": {
        "pragma": "React",
        "version": "detect"
      }
    },
    "globals": {
      "__DEV__": false,
      "jasmine": false,
      "beforeAll": false,
      "afterAll": false,
      "beforeEach": false,
      "afterEach": false,
      "test": false,
      "expect": false,
      "describe": false,
      "jest": false,
      "it": false
    },
    "rules": {
      "@typescript-eslint/ban-ts-ignore": 0,
      "@typescript-eslint/ban-ts-comment": 0,
      "@typescript-eslint/explicit-function-return-type": 0,
      "@typescript-eslint/explicit-member-accessibility": 0,
      "@typescript-eslint/explicit-module-boundary-types": 0,
      "@typescript-eslint/indent": 0,
      "@typescript-eslint/member-delimiter-style": 0,
      "@typescript-eslint/no-empty-interface": 0,
      "@typescript-eslint/no-explicit-any": 0,
      "@typescript-eslint/no-object-literal-type-assertion": 0,
      "@typescript-eslint/no-var-requires": 0,
      "@typescript-eslint/no-unused-vars": [
        "error",
        {
          "argsIgnorePattern": "^_",
          "varsIgnorePattern": "^_"
        }
      ],
      "comma-dangle": 0,
      "multiline-ternary": 0,
      "no-undef": 0,
      "no-unused-vars": 0,
      "no-use-before-define": 0,
      "no-global-assign": 0,
      "quotes": 0,
      "react-native/no-raw-text": 0,
      "react/no-unescaped-entities": 0,
      "react/prop-types": 0,
      "space-before-function-paren": 0
    }
  }
}<|MERGE_RESOLUTION|>--- conflicted
+++ resolved
@@ -81,13 +81,7 @@
     "@rnx-kit/babel-preset-metro-react-native": "^1.1.0",
     "@rnx-kit/metro-config": "^1.2.32",
     "@rnx-kit/metro-resolver-symlinks": "0.1.21",
-<<<<<<< HEAD
     "@rnx-kit/metro-serializer-esbuild": "^0.1.9",
-    "@storybook/addons": "6.5.8",
-    "@storybook/react-native": "5.3.25",
-    "@storybook/react-native-server": "5.3.23",
-=======
->>>>>>> e4ccaff0
     "@types/i18n-js": "3.8.2",
     "@types/jest": "26.0.19",
     "@types/react": "^17",
