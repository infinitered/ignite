import { observer } from "mobx-react-lite"
import React, { useEffect, useMemo } from "react"
import {
  AccessibilityProps,
  FlatList,
  Image,
  ImageStyle,
  Platform,
  StyleSheet,
  TextStyle,
  TouchableOpacity,
  View,
  ViewStyle,
} from "react-native"
import { Button, Icon, Screen, Switch, Text } from "../components"
import Animated, {
  Extrapolate,
  interpolate,
  useAnimatedStyle,
  useSharedValue,
  withSpring,
} from "react-native-reanimated"
<<<<<<< HEAD
import { translate, isRTL } from "../i18n"
=======
import { Icon, Screen, Text, Toggle } from "../components"
import { translate } from "../i18n"
>>>>>>> 845290ed
import { useStores } from "../models"
import { Episode } from "../models/Episode"
import { DemoTabScreenProps } from "../navigators/DemoNavigator"
import { colors, spacing } from "../theme"
import { delay } from "../utils/delay"
import { openLinkInBrowser } from "../utils/open-link-in-browser"

const ICON_SIZE = 24
const sadFace = require("../../assets/images/sad-face.png")

export const DemoPodcastListScreen = observer(function DemoPodcastListScreen(
  _props: DemoTabScreenProps<"DemoPodcastList">,
) {
  const { episodeStore } = useStores()

  const [refreshing, setRefreshing] = React.useState(false)

  // initially, kick off a background refresh without the refreshing UI
  useEffect(() => {
    episodeStore.fetchEpisodes()
  }, [episodeStore])

  // simulate a longer refresh, if the refresh is too fast for UX
  async function manualRefresh() {
    setRefreshing(true)
    await Promise.all([episodeStore.fetchEpisodes(), delay(750)])
    setRefreshing(false)
  }

  return (
    <Screen preset="fixed" safeAreaEdges={["top"]}>
      <FlatList<Episode>
        data={episodeStore.episodesForList}
        extraData={episodeStore.favorites.length + episodeStore.episodes.length}
        contentContainerStyle={$flatListContentContainer}
        refreshing={refreshing}
        onRefresh={manualRefresh}
        ListEmptyComponent={
          <View>
            <View style={$container}>
              {!episodeStore.favoritesOnly ? (
                <View>
                  <Text preset="subheading" style={$subheading}>
                    So empty... so sad
                  </Text>
                  <Text>No data found yet. You can click the button or reload the app.</Text>
                </View>
              ) : (
                <View>
                  <Text preset="subheading" style={$subheading}>
                    You don't have any favorites yet
                  </Text>
                  <Text>Please click the heart icon on each list to add it to your favorites.</Text>
                </View>
              )}
            </View>
            <View style={$buttonContainer}>
              <Button
                text="Go back to the list"
                onPress={() => episodeStore.setProp("favoritesOnly", !episodeStore.favoritesOnly)}
                style={$button}
              />
            </View>
            <View style={$sadFaceContainer}>
              <Image source={sadFace} style={$sadFace} resizeMode="contain" />
            </View>
          </View>
        }
        ListHeaderComponent={
          <View style={$heading}>
            <Text preset="heading" tx="demoPodcastListScreen.title" />
            <View style={[$rowLayout, $toggle]}>
              <Toggle
                value={episodeStore.favoritesOnly}
                onValueChange={() =>
                  episodeStore.setProp("favoritesOnly", !episodeStore.favoritesOnly)
                }
                variant="switch"
                labelTx="demoPodcastListScreen.onlyFavorites"
                accessibilityLabel={translate("demoPodcastListScreen.accessibility.switch")}
              />
            </View>
          </View>
        }
        renderItem={({ item }) => (
          <EpisodeCard
            episode={item}
            isFavorite={episodeStore.hasFavorite(item)}
            onPressFavorite={() => episodeStore.toggleFavorite(item)}
          />
        )}
      />
    </Screen>
  )
})

const EpisodeCard = observer(function EpisodeCard({
  episode,
  isFavorite,
  onPressFavorite,
}: {
  episode: Episode
  onPressFavorite: () => void
  isFavorite: boolean
}) {
  const liked = useSharedValue(isFavorite ? 1 : 0)

  // Grey heart
  const animatedLikeButtonStyles = useAnimatedStyle(() => {
    return {
      transform: [
        {
          scale: interpolate(liked.value, [0, 1], [1, 0], Extrapolate.EXTEND),
        },
      ],
      opacity: interpolate(liked.value, [0, 1], [1, 0], Extrapolate.CLAMP),
    }
  })

  // Pink heart
  const animatedUnlikeButtonStyles = useAnimatedStyle(() => {
    return {
      transform: [
        {
          scale: liked.value,
        },
      ],
      opacity: liked.value,
    }
  })

  /**
   * Android has a "longpress" accessibility action. iOS does not, so we just have to use a hint.
   * @see https://reactnative.dev/docs/accessibility#accessibilityactions
   */
  const accessibilityHintProps = useMemo(
    () =>
      Platform.select<AccessibilityProps>({
        ios: {
          accessibilityHint: translate("demoPodcastListScreen.accessibility.cardHint", {
            action: isFavorite ? "unfavorite" : "favorite",
          }),
        },
        android: {
          accessibilityLabel: episode.title,
          accessibilityActions: [
            {
              name: "longpress",
              label: translate("demoPodcastListScreen.accessibility.favoriteAction"),
            },
          ],
          onAccessibilityAction: ({ nativeEvent }) => {
            if (nativeEvent.actionName === "longpress") {
              handlePressFavorite()
            }
          },
        },
      }),
    [episode, isFavorite],
  )

  const handlePressFavorite = () => {
    onPressFavorite()
    liked.value = withSpring(liked.value ? 0 : 1)
  }

  const handlePressCard = () => {
    openLinkInBrowser(episode.enclosure.link)
  }

  return (
    //  MAVERICKTODO: Switch this out for Card component when that is ready
    <TouchableOpacity
      style={[$rowLayout, $item]}
      onPress={handlePressCard}
      onLongPress={handlePressFavorite}
      // MAVERICKTODO: This button role should be set on the Card Component
      accessibilityRole="button"
      {...accessibilityHintProps}
    >
      <View style={$description}>
        <Text>{episode.title}</Text>
        <View style={[$rowLayout, $metadata]}>
          <Animated.View
            style={[$iconContainer, StyleSheet.absoluteFillObject, animatedLikeButtonStyles]}
          >
            <Icon
              icon="heart"
              size={ICON_SIZE}
              color={colors.palette.neutral800} // dark grey
              onPress={handlePressFavorite}
              accessibilityLabel={
                isFavorite
                  ? undefined
                  : translate("demoPodcastListScreen.accessibility.favoriteIcon")
              }
            />
          </Animated.View>
          <Animated.View style={[$iconContainer, animatedUnlikeButtonStyles]}>
            <Icon
              icon="heart"
              size={ICON_SIZE}
              color={colors.palette.primary400} // pink
              onPress={handlePressFavorite}
              accessibilityLabel={
                isFavorite
                  ? translate("demoPodcastListScreen.accessibility.unfavoriteIcon")
                  : undefined
              }
            />
          </Animated.View>
          <Text size="xs" accessibilityLabel={episode.datePublished.accessibilityLabel}>
            {episode.datePublished.textLabel}
          </Text>
          <Text size="xs" accessibilityLabel={episode.duration.accessibilityLabel}>
            {episode.duration.textLabel}
          </Text>
        </View>
      </View>
      <Image source={{ uri: episode.thumbnail }} style={$itemThumbnail} />
    </TouchableOpacity>
  )
})

// #region Styles
const THUMBNAIL_DIMENSION = 100

const $flatListContentContainer: ViewStyle = {
  paddingHorizontal: spacing.large,
  paddingTop: spacing.large,
}

const $heading: ViewStyle = {
  marginBottom: spacing.medium,
}

const $description: TextStyle = {
  flex: 1,
  justifyContent: "space-between",
}

const $item: ViewStyle = {
  backgroundColor: colors.palette.neutral100,
  borderRadius: 8,
  padding: spacing.medium,
  marginTop: spacing.medium,
}

const $rowLayout: ViewStyle = {
  flexDirection: "row",
}

const $toggle: ViewStyle = {
  alignItems: "center",
  marginTop: spacing.small,
}

const $iconContainer: ViewStyle = {
  height: ICON_SIZE,
  width: ICON_SIZE,
}

const $itemThumbnail: ImageStyle = {
  width: THUMBNAIL_DIMENSION,
  height: THUMBNAIL_DIMENSION,
  marginStart: spacing.extraSmall,
}

const $metadata: TextStyle = {
  justifyContent: "space-between",
  color: colors.textDim,
  marginTop: spacing.extraSmall,
}

const $sadFace: ImageStyle = {
  height: 169,
  width: 269,
  position: "absolute",
  bottom: -47,
  right: -80,
  transform: [{ scaleX: isRTL ? -1 : 1 }],
}

const $container: ViewStyle = {
  paddingVertical: spacing.large,
}

const $subheading: TextStyle = {
  paddingBottom: spacing.small,
}

const $buttonContainer: ViewStyle = {
  paddingBottom: spacing.huge,
}

const $button: ViewStyle = {
  marginVertical: spacing.huge,
}

const $sadFaceContainer: ViewStyle = {
  marginVertical: spacing.massive,
}
// #endregion<|MERGE_RESOLUTION|>--- conflicted
+++ resolved
@@ -12,7 +12,7 @@
   View,
   ViewStyle,
 } from "react-native"
-import { Button, Icon, Screen, Switch, Text } from "../components"
+import { Button, Icon, Screen, Toggle, Text } from "../components"
 import Animated, {
   Extrapolate,
   interpolate,
@@ -20,12 +20,7 @@
   useSharedValue,
   withSpring,
 } from "react-native-reanimated"
-<<<<<<< HEAD
 import { translate, isRTL } from "../i18n"
-=======
-import { Icon, Screen, Text, Toggle } from "../components"
-import { translate } from "../i18n"
->>>>>>> 845290ed
 import { useStores } from "../models"
 import { Episode } from "../models/Episode"
 import { DemoTabScreenProps } from "../navigators/DemoNavigator"
