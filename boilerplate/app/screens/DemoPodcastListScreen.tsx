import { observer } from "mobx-react-lite"
import React, { useEffect } from "react"
import {
  TouchableOpacity,
  FlatList,
  Image,
  ImageStyle,
  TextStyle,
  View,
  ViewStyle,
} from "react-native"
import { Icon, Screen, Switch, Text } from "../components"
import { useStores } from "../models"
import { Episode } from "../models/Episode"
import { DemoTabScreenProps } from "../navigators/DemoNavigator"
import { colors, spacing } from "../theme"
import { delay } from "../utils/delay"
import { openLinkInBrowser } from "../utils/open-link-in-browser"

export const DemoPodcastListScreen = observer(function DemoPodcastListScreen(
  _props: DemoTabScreenProps<"DemoPodcastList">,
) {
  const { episodeStore } = useStores()

  const [refreshing, setRefreshing] = React.useState(false)

  // initially, kick off a background refresh without the refreshing UI
  useEffect(() => {
    episodeStore.fetchEpisodes()
  }, [episodeStore])

  // simulate a longer refresh, if the refresh is too fast for UX
  async function manualRefresh() {
    setRefreshing(true)
    await Promise.all([episodeStore.fetchEpisodes(), delay(750)])
    setRefreshing(false)
  }

  return (
    <Screen preset="fixed" safeAreaEdges={["top"]}>
      <FlatList<Episode>
        data={episodeStore.episodesForList}
        extraData={episodeStore.favorites.length}
        contentContainerStyle={$flatListContentContainer}
        refreshing={refreshing}
        onRefresh={manualRefresh}
        ListHeaderComponent={
          <View style={$heading}>
            <Text preset="heading" tx="demoPodcastListScreen.title" />
            <View style={[$rowLayout, $toggle]}>
              <Switch
                value={episodeStore.favoritesOnly}
                onToggle={() => episodeStore.setProp("favoritesOnly", !episodeStore.favoritesOnly)}
              />
              <Text style={$toggleText} tx="demoPodcastListScreen.onlyFavorites" />
            </View>
          </View>
        }
        renderItem={({ item }) => (
          <EpisodeCard
            episode={item}
            isFavorite={episodeStore.hasFavorite(item)}
            onPressFavorite={() => episodeStore.toggleFavorite(item)}
          />
        )}
      />
    </Screen>
  )
})

const EpisodeCard = observer(function EpisodeCard({
  episode,
  isFavorite,
  onPressFavorite,
}: {
  episode: Episode
  onPressFavorite: () => void
  isFavorite: boolean
}) {
  return (
    <TouchableOpacity
      style={[$rowLayout, $item]}
      onPress={() => openLinkInBrowser(episode.enclosure.link)}
    >
      <View style={$description}>
        <Text>{episode.title}</Text>
        <View style={[$rowLayout, $metadata]}>
          <Icon
            icon="heart"
            color={isFavorite ? colors.palette.primary400 : undefined}
            onPress={onPressFavorite}
          />
          <Text size="xs">{episode.datePublished}</Text>
          <Text size="xs">{episode.duration}</Text>
        </View>
      </View>
      <Image source={{ uri: episode.thumbnail }} style={$itemThumbnail} />
    </TouchableOpacity>
  )
})

const THUMBNAIL_DIMENSION = 100

const $flatListContentContainer: ViewStyle = {
  paddingHorizontal: spacing.large,
  paddingTop: spacing.large,
}

const $heading: ViewStyle = {
  marginBottom: spacing.medium,
}

const $description: TextStyle = {
  flex: 1,
  justifyContent: "space-between",
}

const $item: ViewStyle = {
  backgroundColor: colors.palette.neutral100,
  borderRadius: 8,
  padding: spacing.medium,
  marginTop: spacing.medium,
}

const $rowLayout: ViewStyle = {
  flexDirection: "row",
}

const $toggle: ViewStyle = {
  alignItems: "center",
  marginTop: spacing.small,
}

const $toggleText: TextStyle = {
<<<<<<< HEAD
  marginStart: spacing[2],
=======
  marginLeft: spacing.extraSmall,
>>>>>>> 47d1c349
}

const $itemThumbnail: ImageStyle = {
  width: THUMBNAIL_DIMENSION,
  height: THUMBNAIL_DIMENSION,
  marginStart: spacing.extraSmall,
}

const $metadata: TextStyle = {
  justifyContent: "space-between",
  color: colors.textDim,
  marginTop: spacing.extraSmall,
}<|MERGE_RESOLUTION|>--- conflicted
+++ resolved
@@ -132,11 +132,7 @@
 }
 
 const $toggleText: TextStyle = {
-<<<<<<< HEAD
-  marginStart: spacing[2],
-=======
-  marginLeft: spacing.extraSmall,
->>>>>>> 47d1c349
+  marginStart: spacing.extraSmall,
 }
 
 const $itemThumbnail: ImageStyle = {
