import { observer } from "mobx-react-lite"
import React, { ComponentType, FC, useEffect, useMemo } from "react"
import {
  AccessibilityProps,
  ActivityIndicator,
  Image,
  ImageSourcePropType,
  ImageStyle,
  Platform,
  StyleSheet,
  TextStyle,
  View,
  ViewStyle,
} from "react-native"
import { type ContentStyle } from "@shopify/flash-list"
import Animated, {
  Extrapolate,
  interpolate,
  useAnimatedStyle,
  useSharedValue,
  withSpring,
} from "react-native-reanimated"
<<<<<<< HEAD
import { Button, Card, EmptyState, Icon, ListView, Screen, Text, Toggle } from "../components"
=======
import {
  Button,
  ButtonAccessoryProps,
  Card,
  EmptyState,
  Icon,
  ListView,
  Screen,
  Text,
  Toggle,
} from "../components"
>>>>>>> c151b928
import { isRTL, translate } from "../i18n"
import { useStores } from "../models"
import { Episode } from "../models/Episode"
import { DemoTabScreenProps } from "../navigators/DemoNavigator"
import { colors, spacing } from "../theme"
import { delay } from "../utils/delay"
import { openLinkInBrowser } from "../utils/openLinkInBrowser"

const ICON_SIZE = 14

const rnrImage1 = require("../../assets/images/demo/rnr-image-1.png")
const rnrImage2 = require("../../assets/images/demo/rnr-image-2.png")
const rnrImage3 = require("../../assets/images/demo/rnr-image-3.png")
const rnrImages = [rnrImage1, rnrImage2, rnrImage3]

export const DemoPodcastListScreen: FC<DemoTabScreenProps<"DemoPodcastList">> = observer(
  function DemoPodcastListScreen(_props) {
    const { episodeStore } = useStores()

    const [refreshing, setRefreshing] = React.useState(false)
    const [isLoading, setIsLoading] = React.useState(false)

    // initially, kick off a background refresh without the refreshing UI
    useEffect(() => {
      ;(async function load() {
        setIsLoading(true)
        await episodeStore.fetchEpisodes()
        setIsLoading(false)
      })()
    }, [episodeStore])

    // simulate a longer refresh, if the refresh is too fast for UX
    async function manualRefresh() {
      setRefreshing(true)
      await Promise.all([episodeStore.fetchEpisodes(), delay(750)])
      setRefreshing(false)
    }

    return (
      <Screen
        preset="fixed"
        safeAreaEdges={["top"]}
        contentContainerStyle={$screenContentContainer}
      >
        <ListView<Episode>
          contentContainerStyle={$listContentContainer}
          data={episodeStore.episodesForList.slice()}
          extraData={episodeStore.favorites.length + episodeStore.episodes.length}
          refreshing={refreshing}
          estimatedItemSize={177}
          onRefresh={manualRefresh}
          ListEmptyComponent={
            isLoading ? (
              <ActivityIndicator />
            ) : (
              <EmptyState
                preset="generic"
                style={$emptyState}
                headingTx={
                  episodeStore.favoritesOnly
                    ? "demoPodcastListScreen.noFavoritesEmptyState.heading"
                    : undefined
                }
                contentTx={
                  episodeStore.favoritesOnly
                    ? "demoPodcastListScreen.noFavoritesEmptyState.content"
                    : undefined
                }
                button={episodeStore.favoritesOnly ? "" : undefined}
                buttonOnPress={manualRefresh}
                imageStyle={$emptyStateImage}
                ImageProps={{ resizeMode: "contain" }}
              />
            )
          }
          ListHeaderComponent={
            <View style={$heading}>
              <Text preset="heading" tx="demoPodcastListScreen.title" />
              {(episodeStore.favoritesOnly || episodeStore.episodesForList.length > 0) && (
                <View style={$toggle}>
                  <Toggle
                    value={episodeStore.favoritesOnly}
                    onValueChange={() =>
                      episodeStore.setProp("favoritesOnly", !episodeStore.favoritesOnly)
                    }
                    variant="switch"
                    labelTx="demoPodcastListScreen.onlyFavorites"
                    labelPosition="left"
                    labelStyle={$labelStyle}
                    accessibilityLabel={translate("demoPodcastListScreen.accessibility.switch")}
                  />
                </View>
              )}
            </View>
          }
          renderItem={({ item }) => (
            <EpisodeCard
              episode={item}
              isFavorite={episodeStore.hasFavorite(item)}
              onPressFavorite={() => episodeStore.toggleFavorite(item)}
            />
          )}
        />
      </Screen>
    )
  },
)

const EpisodeCard = observer(function EpisodeCard({
  episode,
  isFavorite,
  onPressFavorite,
}: {
  episode: Episode
  onPressFavorite: () => void
  isFavorite: boolean
}) {
  const liked = useSharedValue(isFavorite ? 1 : 0)

  const imageUri = useMemo<ImageSourcePropType>(() => {
    return rnrImages[Math.floor(Math.random() * rnrImages.length)]
  }, [])

  // Grey heart
  const animatedLikeButtonStyles = useAnimatedStyle(() => {
    return {
      transform: [
        {
          scale: interpolate(liked.value, [0, 1], [1, 0], Extrapolate.EXTEND),
        },
      ],
      opacity: interpolate(liked.value, [0, 1], [1, 0], Extrapolate.CLAMP),
    }
  })

  // Pink heart
  const animatedUnlikeButtonStyles = useAnimatedStyle(() => {
    return {
      transform: [
        {
          scale: liked.value,
        },
      ],
      opacity: liked.value,
    }
  })

  /**
   * Android has a "longpress" accessibility action. iOS does not, so we just have to use a hint.
   * @see https://reactnative.dev/docs/accessibility#accessibilityactions
   */
  const accessibilityHintProps = useMemo(
    () =>
      Platform.select<AccessibilityProps>({
        ios: {
          accessibilityLabel: episode.title,
          accessibilityHint: translate("demoPodcastListScreen.accessibility.cardHint", {
            action: isFavorite ? "unfavorite" : "favorite",
          }),
        },
        android: {
          accessibilityLabel: episode.title,
          accessibilityActions: [
            {
              name: "longpress",
              label: translate("demoPodcastListScreen.accessibility.favoriteAction"),
            },
          ],
          onAccessibilityAction: ({ nativeEvent }) => {
            if (nativeEvent.actionName === "longpress") {
              handlePressFavorite()
            }
          },
        },
      }),
    [episode, isFavorite],
  )

  const handlePressFavorite = () => {
    onPressFavorite()
    liked.value = withSpring(liked.value ? 0 : 1)
  }

  const handlePressCard = () => {
    openLinkInBrowser(episode.enclosure.link)
  }

  const ButtonLeftAccessory: ComponentType<ButtonAccessoryProps> = useMemo(
    () =>
      function ButtonLeftAccessory() {
        return (
          <View>
            <Animated.View
              style={[$iconContainer, StyleSheet.absoluteFill, animatedLikeButtonStyles]}
            >
              <Icon
                icon="heart"
                size={ICON_SIZE}
                color={colors.palette.neutral800} // dark grey
              />
            </Animated.View>
            <Animated.View style={[$iconContainer, animatedUnlikeButtonStyles]}>
              <Icon
                icon="heart"
                size={ICON_SIZE}
                color={colors.palette.primary400} // pink
              />
            </Animated.View>
          </View>
        )
      },
    [],
  )

  return (
    <Card
      style={$item}
      verticalAlignment="force-footer-bottom"
      onPress={handlePressCard}
      onLongPress={handlePressFavorite}
      HeadingComponent={
        <View style={$metadata}>
          <Text
            style={$metadataText}
            size="xxs"
            accessibilityLabel={episode.datePublished.accessibilityLabel}
          >
            {episode.datePublished.textLabel}
          </Text>
          <Text
            style={$metadataText}
            size="xxs"
            accessibilityLabel={episode.duration.accessibilityLabel}
          >
            {episode.duration.textLabel}
          </Text>
        </View>
      }
      content={`${episode.parsedTitleAndSubtitle.title} - ${episode.parsedTitleAndSubtitle.subtitle}`}
      {...accessibilityHintProps}
      RightComponent={<Image source={imageUri} style={$itemThumbnail} />}
      FooterComponent={
        <Button
          onPress={handlePressFavorite}
          onLongPress={handlePressFavorite}
          style={[$favoriteButton, isFavorite && $unFavoriteButton]}
          accessibilityLabel={
            isFavorite
              ? translate("demoPodcastListScreen.accessibility.unfavoriteIcon")
              : translate("demoPodcastListScreen.accessibility.favoriteIcon")
          }
          LeftAccessory={ButtonLeftAccessory}
        >
          <Text
            size="xxs"
            accessibilityLabel={episode.duration.accessibilityLabel}
            weight="medium"
            text={
              isFavorite
                ? translate("demoPodcastListScreen.unfavoriteButton")
                : translate("demoPodcastListScreen.favoriteButton")
            }
          />
        </Button>
      }
    />
  )
})

// #region Styles
const $screenContentContainer: ViewStyle = {
  flex: 1,
}

const $listContentContainer: ContentStyle = {
  paddingHorizontal: spacing.lg,
  paddingTop: spacing.lg + spacing.xl,
  paddingBottom: spacing.lg,
}

const $heading: ViewStyle = {
  marginBottom: spacing.md,
}

const $item: ViewStyle = {
  padding: spacing.md,
  marginTop: spacing.md,
  minHeight: 120,
}

const $itemThumbnail: ImageStyle = {
  marginTop: spacing.sm,
  borderRadius: 50,
  alignSelf: "flex-start",
}

const $toggle: ViewStyle = {
  marginTop: spacing.md,
}

const $labelStyle: TextStyle = {
  textAlign: "left",
}

const $iconContainer: ViewStyle = {
  height: ICON_SIZE,
  width: ICON_SIZE,
  flexDirection: "row",
  marginEnd: spacing.sm,
}

const $metadata: TextStyle = {
  color: colors.textDim,
  marginTop: spacing.xs,
  flexDirection: "row",
}

const $metadataText: TextStyle = {
  color: colors.textDim,
  marginEnd: spacing.md,
  marginBottom: spacing.xs,
}

const $favoriteButton: ViewStyle = {
  borderRadius: 17,
  marginTop: spacing.md,
  justifyContent: "flex-start",
  backgroundColor: colors.palette.neutral300,
  borderColor: colors.palette.neutral300,
  paddingHorizontal: spacing.md,
  paddingTop: spacing.xxxs,
  paddingBottom: 0,
  minHeight: 32,
  alignSelf: "flex-start",
}

const $unFavoriteButton: ViewStyle = {
  borderColor: colors.palette.primary100,
  backgroundColor: colors.palette.primary100,
}

const $emptyState: ViewStyle = {
  marginTop: spacing.xxl,
}

const $emptyStateImage: ImageStyle = {
  transform: [{ scaleX: isRTL ? -1 : 1 }],
}
// #endregion

// @demo remove-file<|MERGE_RESOLUTION|>--- conflicted
+++ resolved
@@ -20,9 +20,6 @@
   useSharedValue,
   withSpring,
 } from "react-native-reanimated"
-<<<<<<< HEAD
-import { Button, Card, EmptyState, Icon, ListView, Screen, Text, Toggle } from "../components"
-=======
 import {
   Button,
   ButtonAccessoryProps,
@@ -34,7 +31,6 @@
   Text,
   Toggle,
 } from "../components"
->>>>>>> c151b928
 import { isRTL, translate } from "../i18n"
 import { useStores } from "../models"
 import { Episode } from "../models/Episode"
