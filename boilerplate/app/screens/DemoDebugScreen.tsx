import React from "react"
import * as Application from "expo-application"
import { Linking, Platform, TextStyle, View, ViewStyle } from "react-native"
import { Button, ListItem, Screen, Text } from "../components"
import { DemoTabScreenProps } from "../navigators/DemoNavigator"
<<<<<<< HEAD
import { colors } from "../theme"
=======
import { colors, spacing } from "../theme"
>>>>>>> 5b4f30c9
import { isRTL } from "../i18n"

function openLinkInBrowser(url: string) {
  Linking.canOpenURL(url).then((canOpen) => canOpen && Linking.openURL(url))
}

export function DemoDebugScreen(_props: DemoTabScreenProps<"DemoDebug">) {
  const usingHermes = typeof HermesInternal === "object" && HermesInternal !== null

  const demoReactotron = React.useMemo(
    () => async () => {
      console.tron.display({
        name: "DISPLAY",
        value: {
          appId: Application.applicationId,
          appName: Application.applicationName,
          appVersion: Application.nativeApplicationVersion,
          appBuildVersion: Application.nativeBuildVersion,
          hermesEnabled: usingHermes,
        },
        important: true,
      })
    },
    [],
  )

  return (
    <Screen preset="scroll" safeAreaEdges={["top"]} contentContainerStyle={$container}>
      <Text style={$title} preset="heading" tx="demoDebugScreen.title" />
      <View style={$itemsContainer}>
        <ListItem
          LeftComponent={
            <View style={$item}>
              <Text preset="bold">App Id</Text>
              <Text>{Application.applicationId}</Text>
            </View>
          }
        />
        <ListItem
          LeftComponent={
            <View style={$item}>
              <Text preset="bold">App Name</Text>
              <Text>{Application.applicationName}</Text>
            </View>
          }
        />
        <ListItem
          LeftComponent={
            <View style={$item}>
              <Text preset="bold">App Version</Text>
              <Text>{Application.nativeApplicationVersion}</Text>
            </View>
          }
        />
        <ListItem
          LeftComponent={
            <View style={$item}>
              <Text preset="bold">App Build Version</Text>
              <Text>{Application.nativeBuildVersion}</Text>
            </View>
          }
        />
        <ListItem
          LeftComponent={
            <View style={$item}>
              <Text preset="bold">Hermes Enabled</Text>
              <Text>{String(usingHermes)}</Text>
            </View>
          }
        />
      </View>
      <View style={$buttonContainer}>
        <Button style={$button} tx="demoDebugScreen.reactotron" onPress={demoReactotron} />
        <Text style={$hint} tx={`demoDebugScreen.${Platform.OS}ReactotronHint` as const} />
      </View>
      <ListItem
        tx="demoDebugScreen.reportBugs"
        leftIcon="ladybug"
        rightIcon={isRTL ? "caretLeft" : "caretRight"}
        onPress={() => openLinkInBrowser("https://github.com/infinitered/ignite/issues")}
      />
    </Screen>
  )
}

const $container: ViewStyle = {
  paddingTop: spacing.extraLarge,
  paddingBottom: spacing.huge,
  paddingHorizontal: spacing.large,
}

const $title: TextStyle = {
  marginBottom: spacing.huge,
}

const $item: ViewStyle = {
  marginBottom: spacing.medium,
}

const $itemsContainer: ViewStyle = {
  marginBottom: spacing.extraLarge,
}

const $button: ViewStyle = {
  marginBottom: spacing.extraSmall,
}

const $buttonContainer: ViewStyle = {
  marginBottom: spacing.medium,
}

const $hint: TextStyle = {
  color: colors.palette.neutral600,
  fontSize: 12,
  lineHeight: 15,
  paddingBottom: spacing.large,
}<|MERGE_RESOLUTION|>--- conflicted
+++ resolved
@@ -3,11 +3,7 @@
 import { Linking, Platform, TextStyle, View, ViewStyle } from "react-native"
 import { Button, ListItem, Screen, Text } from "../components"
 import { DemoTabScreenProps } from "../navigators/DemoNavigator"
-<<<<<<< HEAD
-import { colors } from "../theme"
-=======
 import { colors, spacing } from "../theme"
->>>>>>> 5b4f30c9
 import { isRTL } from "../i18n"
 
 function openLinkInBrowser(url: string) {
