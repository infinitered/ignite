--- conflicted
+++ resolved
@@ -57,10 +57,9 @@
       fetchData()
     }, [])
 
-<<<<<<< HEAD
     return (
       <View testID="DemoListScreen" style={FULL}>
-        <Wallpaper />
+        <GradientBackground colors={["#422443", "#281b34"]} />
         <Screen style={CONTAINER} preset="fixed" backgroundColor={color.transparent}>
           <Header
             headerTx="demoListScreen.title"
@@ -87,33 +86,3 @@
     )
   },
 )
-=======
-  return (
-    <View testID="DemoListScreen" style={FULL}>
-      <GradientBackground colors={["#422443", "#281b34"]} />
-      <Screen style={CONTAINER} preset="fixed" backgroundColor={color.transparent}>
-        <Header
-          headerTx="demoListScreen.title"
-          leftIcon="back"
-          onLeftPress={goBack}
-          style={HEADER}
-          titleStyle={HEADER_TITLE}
-        />
-        <FlatList
-          contentContainerStyle={FLAT_LIST}
-          data={[...characters]}
-          keyExtractor={(item) => String(item.id)}
-          renderItem={({ item }) => (
-            <View style={LIST_CONTAINER}>
-              <Image source={{ uri: item.image }} style={IMAGE} />
-              <Text style={LIST_TEXT}>
-                {item.name} ({item.status})
-              </Text>
-            </View>
-          )}
-        />
-      </Screen>
-    </View>
-  )
-})
->>>>>>> 2efdf7ec
