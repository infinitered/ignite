--- conflicted
+++ resolved
@@ -137,10 +137,9 @@
       [],
     )
 
-<<<<<<< HEAD
     return (
       <View testID="DemoScreen" style={FULL}>
-        <Wallpaper />
+        <GradientBackground colors={["#422443", "#281b34"]} />
         <Screen style={CONTAINER} preset="scroll" backgroundColor={color.transparent}>
           <Header
             headerTx="demoScreen.howTo"
@@ -165,27 +164,6 @@
             />
             <Text style={HINT} tx={`demoScreen.${Platform.OS}ReactotronHint` as const} />
           </View>
-=======
-  return (
-    <View testID="DemoScreen" style={FULL}>
-      <GradientBackground colors={["#422443", "#281b34"]} />
-      <Screen style={CONTAINER} preset="scroll" backgroundColor={color.transparent}>
-        <Header
-          headerTx="demoScreen.howTo"
-          leftIcon="back"
-          onLeftPress={goBack}
-          style={HEADER}
-          titleStyle={HEADER_TITLE}
-        />
-        <Text style={TITLE} preset="header" tx="demoScreen.title" />
-        <Text style={TAGLINE} tx="demoScreen.tagLine" />
-        <BulletItem text="Integrated here, Navigation with State, TypeScript, Storybook, Solidarity, and i18n." />
-        <BulletItem
-          text={`To run Storybook, press ${platformCommand} or shake the device to show the developer menu, then select "Toggle Storybook"`}
-        />
-        <BulletItem text="Load up Reactotron!  You can inspect your app, view the events, interact, and so much more!" />
-        <View>
->>>>>>> 2efdf7ec
           <Button
             style={DEMO}
             textStyle={DEMO_TEXT}
