--- conflicted
+++ resolved
@@ -1,9 +1,6 @@
 /* eslint-disable react/jsx-key, react-native/no-inline-styles */
 import React from "react"
 import { TextStyle, View, ViewStyle } from "react-native"
-<<<<<<< HEAD
-import { Text } from "../../../components"
-=======
 import {
   Checkbox,
   CheckboxToggleProps,
@@ -12,21 +9,11 @@
   Switch,
   SwitchToggleProps,
   Text,
-} from "../../../components"
-import { colors, spacing } from "../../../theme"
->>>>>>> 54f5208f
+} from "app/components"
 import { Demo } from "../DemoShowroomScreen"
 import { DemoDivider } from "../DemoDivider"
 import { DemoUseCase } from "../DemoUseCase"
 import type { ThemedStyle } from "app/theme"
-import {
-  Checkbox,
-  CheckboxToggleProps,
-  Radio,
-  RadioToggleProps,
-  Switch,
-  SwitchToggleProps,
-} from "app/components/Toggle"
 
 function ControlledCheckbox(props: CheckboxToggleProps) {
   const [value, setValue] = React.useState(props.value || false)
@@ -88,11 +75,7 @@
       <ControlledCheckbox value containerStyle={$centeredOneThirdCol} />
       <ControlledRadio value containerStyle={$centeredOneThirdCol} />
       <ControlledSwitch value containerStyle={$centeredOneThirdCol} />
-<<<<<<< HEAD
-      <Text preset="formHelper" style={themed($centeredText)}>
-=======
-      <Text preset="formHelper" style={$centeredText}>
->>>>>>> 54f5208f
+      <Text preset="formHelper" style={themed($centeredText)}>
         No status - this is the default
       </Text>
 
@@ -105,11 +88,7 @@
       <ControlledCheckbox value status="error" containerStyle={$centeredOneThirdCol} />
       <ControlledRadio value status="error" containerStyle={$centeredOneThirdCol} />
       <ControlledSwitch value status="error" containerStyle={$centeredOneThirdCol} />
-<<<<<<< HEAD
-      <Text preset="formHelper" style={themed($centeredText)}>
-=======
-      <Text preset="formHelper" style={$centeredText}>
->>>>>>> 54f5208f
+      <Text preset="formHelper" style={themed($centeredText)}>
         Error status - use when there is an error
       </Text>
 
@@ -122,13 +101,8 @@
       <ControlledCheckbox value status="disabled" containerStyle={$centeredOneThirdCol} />
       <ControlledRadio value status="disabled" containerStyle={$centeredOneThirdCol} />
       <ControlledSwitch value status="disabled" containerStyle={$centeredOneThirdCol} />
-<<<<<<< HEAD
-      <Text preset="formHelper" style={themed($centeredText)}>
-        Disabled status - disables the edibility and mutes input
-=======
-      <Text preset="formHelper" style={$centeredText}>
+      <Text preset="formHelper" style={themed($centeredText)}>
         Disabled status - disables the editability and mutes input
->>>>>>> 54f5208f
       </Text>
     </DemoUseCase>,
 
