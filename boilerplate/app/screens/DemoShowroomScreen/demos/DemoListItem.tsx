--- conflicted
+++ resolved
@@ -149,10 +149,7 @@
       <View style={$listStyle}>
         <ListView<string>
           data={listData}
-<<<<<<< HEAD
-=======
           estimatedItemSize={59}
->>>>>>> c151b928
           renderItem={({ item, index }) => (
             <ListItem
               text={item}
