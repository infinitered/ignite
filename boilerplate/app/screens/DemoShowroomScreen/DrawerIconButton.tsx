--- conflicted
+++ resolved
@@ -1,35 +1,16 @@
 import React from "react"
 import { Pressable, PressableProps, ViewStyle } from "react-native"
-<<<<<<< HEAD
-import Animated, {
-  interpolate,
-  interpolateColor,
-  useAnimatedStyle,
-  withSpring,
-} from "react-native-reanimated"
-=======
 import Animated, { interpolate, interpolateColor, useAnimatedStyle } from "react-native-reanimated"
->>>>>>> c151b928
 import { useDrawerProgress } from "react-native-drawer-layout"
 import { isRTL } from "../../i18n"
 import { colors, spacing } from "../../theme"
 
-<<<<<<< HEAD
-interface DrawerIconButtonProps extends PressableProps {
-  open: boolean
-}
-=======
 interface DrawerIconButtonProps extends PressableProps {}
->>>>>>> c151b928
 
 const AnimatedPressable = Animated.createAnimatedComponent(Pressable)
 
 export function DrawerIconButton(props: DrawerIconButtonProps) {
-<<<<<<< HEAD
-  const { open, ...PressableProps } = props
-=======
   const { ...PressableProps } = props
->>>>>>> c151b928
   const progress = useDrawerProgress()
 
   const animatedContainerStyles = useAnimatedStyle(() => {
