import React from "react"
import { Pressable, PressableProps, ViewStyle, Platform } from "react-native"
import Animated, { interpolate, interpolateColor, useAnimatedStyle } from "react-native-reanimated"
import { useDrawerProgress } from "react-native-drawer-layout"
import { isRTL } from "../../i18n"
import { useAppTheme } from "app/utils/useAppTheme"
import type { ThemedStyle } from "app/theme"

interface DrawerIconButtonProps extends PressableProps {}

const AnimatedPressable = Animated.createAnimatedComponent(Pressable)

/**
 * @param {DrawerIconButtonProps} props - The props for the `DrawerIconButton` component.
 * @returns {JSX.Element} The rendered `DrawerIconButton` component.
 */
export function DrawerIconButton(props: DrawerIconButtonProps) {
  const { ...PressableProps } = props
  const progress = useDrawerProgress()
<<<<<<< HEAD
  const {
    theme: { colors },
    themed,
  } = useAppTheme()
=======
  const isWeb = Platform.OS === "web"
>>>>>>> 024543cf

  const animatedContainerStyles = useAnimatedStyle(() => {
    const translateX = interpolate(progress.value, [0, 1], [0, isRTL ? 60 : -60])

    return {
      transform: [{ translateX }],
    }
  })

  const animatedTopBarStyles = useAnimatedStyle(() => {
    const backgroundColor = interpolateColor(progress.value, [0, 1], [colors.text, colors.tint])
    const marginStart = interpolate(progress.value, [0, 1], [0, -11.5])
    const rotate = interpolate(progress.value, [0, 1], [0, isRTL ? 45 : -45])
    const marginBottom = interpolate(progress.value, [0, 1], [0, -2])
    const width = interpolate(progress.value, [0, 1], [18, 12])
    const marginHorizontal =
      isWeb && isRTL
        ? { marginRight: marginStart }
        : {
            marginLeft: marginStart,
          }

    return {
      ...marginHorizontal,
      backgroundColor,
      marginBottom,
      width,
      transform: [{ rotate: `${rotate}deg` }],
    }
  })

  const animatedMiddleBarStyles = useAnimatedStyle(() => {
    const backgroundColor = interpolateColor(progress.value, [0, 1], [colors.text, colors.tint])
    const width = interpolate(progress.value, [0, 1], [18, 16])

    return {
      backgroundColor,
      width,
    }
  })

  const animatedBottomBarStyles = useAnimatedStyle(() => {
    const marginTop = interpolate(progress.value, [0, 1], [4, 2])
    const backgroundColor = interpolateColor(progress.value, [0, 1], [colors.text, colors.tint])
    const marginStart = interpolate(progress.value, [0, 1], [0, -11.5])
    const rotate = interpolate(progress.value, [0, 1], [0, isRTL ? -45 : 45])
    const width = interpolate(progress.value, [0, 1], [18, 12])
    const marginHorizontal =
      isWeb && isRTL
        ? { marginRight: marginStart }
        : {
            marginLeft: marginStart,
          }

    return {
      ...marginHorizontal,
      backgroundColor,
      width,
      marginTop,
      transform: [{ rotate: `${rotate}deg` }],
    }
  })

  return (
    <AnimatedPressable {...PressableProps} style={[$container, animatedContainerStyles]}>
      <Animated.View style={[$topBar, animatedTopBarStyles]} />

      <Animated.View style={[themed($middleBar), animatedMiddleBarStyles]} />

      <Animated.View style={[$bottomBar, animatedBottomBarStyles]} />
    </AnimatedPressable>
  )
}

const barHeight = 2

const $container: ViewStyle = {
  alignItems: "center",
  height: 56,
  justifyContent: "center",
  width: 56,
}

const $topBar: ViewStyle = {
  height: barHeight,
}

const $middleBar: ThemedStyle<ViewStyle> = ({ spacing }) => ({
  height: barHeight,
  marginTop: spacing.xxs,
})

const $bottomBar: ViewStyle = {
  height: barHeight,
}

// @demo remove-file<|MERGE_RESOLUTION|>--- conflicted
+++ resolved
@@ -17,14 +17,11 @@
 export function DrawerIconButton(props: DrawerIconButtonProps) {
   const { ...PressableProps } = props
   const progress = useDrawerProgress()
-<<<<<<< HEAD
+  const isWeb = Platform.OS === "web"
   const {
     theme: { colors },
     themed,
   } = useAppTheme()
-=======
-  const isWeb = Platform.OS === "web"
->>>>>>> 024543cf
 
   const animatedContainerStyles = useAnimatedStyle(() => {
     const translateX = interpolate(progress.value, [0, 1], [0, isRTL ? 60 : -60])
