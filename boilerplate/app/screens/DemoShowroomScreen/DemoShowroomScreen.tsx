--- conflicted
+++ resolved
@@ -92,7 +92,6 @@
     const listRef = useRef<SectionList>()
     const menuRef = useRef<FlatList>()
     const progress = useSharedValue(0)
-<<<<<<< HEAD
     const route = useRoute<RouteProp<DemoTabParamList, "DemoShowroom">>()
     const params = route.params
 
@@ -117,8 +116,6 @@
         handleScroll(findSectionIndex, findItemIndex)
       }
     }, [route])
-=======
->>>>>>> 5ff3df86
 
     const toggleDrawer = () => {
       if (!open) {
@@ -160,19 +157,12 @@
       return () => timeout.current && clearTimeout(timeout.current)
     }, [])
 
-<<<<<<< HEAD
+    const $drawerInsets = useSafeAreaInsetsStyle(["top"])
+
     return (
       <DrawerLayout
         ref={drawerRef}
         drawerWidth={Platform.select({ default: 326, web: Dimensions.get("screen").width * 0.3 })}
-=======
-    const $drawerInsets = useSafeAreaInsetsStyle(["top"])
-
-    return (
-      <DrawerLayout
-        ref={drawerRef}
-        drawerWidth={326}
->>>>>>> 5ff3df86
         drawerType={"slide"}
         drawerPosition={isRTL ? "right" : "left"}
         drawerBackgroundColor={colors.palette.neutral100}
@@ -186,11 +176,7 @@
           }
         }}
         renderNavigationView={() => (
-<<<<<<< HEAD
-          <SafeAreaView style={$drawer} edges={["top"]}>
-=======
           <View style={[$drawer, $drawerInsets]}>
->>>>>>> 5ff3df86
             <View style={$logoContainer}>
               <Image source={logo} style={$logoImage} />
             </View>
@@ -204,43 +190,13 @@
               }))}
               keyExtractor={(item) => item.name}
               renderItem={({ item, index: sectionIndex }) => (
-<<<<<<< HEAD
                 <ShowroomListItem {...{ item, sectionIndex, handleScroll }} />
-              )}
-            />
-          </SafeAreaView>
-        )}
-      >
-        <Screen
-          preset="fixed"
-          safeAreaEdges={["top", "bottom"]}
-          contentContainerStyle={$screenContainer}
-        >
-=======
-                <View>
-                  <Text
-                    onPress={() => handleScroll(sectionIndex)}
-                    preset="bold"
-                    style={$menuContainer}
-                  >
-                    {item.name}
-                  </Text>
-                  {item.useCases.map((u, index) => (
-                    <ListItem
-                      key={`section${sectionIndex}-${u}`}
-                      onPress={() => handleScroll(sectionIndex, index + 1)}
-                      text={u}
-                      rightIcon={isRTL ? "caretLeft" : "caretRight"}
-                    />
-                  ))}
-                </View>
               )}
             />
           </View>
         )}
       >
         <Screen preset="fixed" safeAreaEdges={["top"]} contentContainerStyle={$screenContainer}>
->>>>>>> 5ff3df86
           <DrawerIconButton onPress={toggleDrawer} {...{ open, progress }} />
 
           <SectionList
