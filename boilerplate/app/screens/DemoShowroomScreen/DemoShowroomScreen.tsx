import { Link, RouteProp, useRoute } from "@react-navigation/native"
import React, { FC, ReactElement, useEffect, useRef, useState } from "react"
import {
  Image,
  ImageStyle,
  Platform,
  SectionList,
  SectionListRenderItemInfo,
  TextStyle,
  View,
  ViewStyle,
} from "react-native"
import { Drawer } from "react-native-drawer-layout"
import { type ContentStyle } from "@shopify/flash-list"
import { ListItem, ListView, ListViewRef, Screen, Text } from "../../components"
import { isRTL } from "../../i18n"
import { DemoTabParamList, DemoTabScreenProps } from "../../navigators/DemoNavigator"
import type { Theme, ThemedStyle } from "app/theme"
import { $styles } from "app/theme"
import { useSafeAreaInsetsStyle } from "../../utils/useSafeAreaInsetsStyle"
import * as Demos from "./demos"
import { DrawerIconButton } from "./DrawerIconButton"
<<<<<<< HEAD
import SectionListWithKeyboardAwareScrollView from "./SectionListWithKeyboardAwareScrollView"
=======
import { useAppTheme } from "app/utils/useAppTheme"
>>>>>>> 02a56804

const logo = require("../../../assets/images/logo.png")

export interface Demo {
  name: string
  description: string
  data: ({ themed, theme }: { themed: any; theme: Theme }) => ReactElement[]
}

interface DemoListItem {
  item: { name: string; useCases: string[] }
  sectionIndex: number
  handleScroll?: (sectionIndex: number, itemIndex?: number) => void
}

const slugify = (str: string) =>
  str
    .toLowerCase()
    .trim()
    .replace(/[^\w\s-]/g, "")
    .replace(/[\s_-]+/g, "-")
    .replace(/^-+|-+$/g, "")

const WebListItem: FC<DemoListItem> = ({ item, sectionIndex }) => {
  const sectionSlug = item.name.toLowerCase()
  const { themed } = useAppTheme()
  return (
    <View>
      <Link to={`/showroom/${sectionSlug}`} style={themed($menuContainer)}>
        <Text preset="bold">{item.name}</Text>
      </Link>
      {item.useCases.map((u) => {
        const itemSlug = slugify(u)

        return (
          <Link key={`section${sectionIndex}-${u}`} to={`/showroom/${sectionSlug}/${itemSlug}`}>
            <Text>{u}</Text>
          </Link>
        )
      })}
    </View>
  )
}

const NativeListItem: FC<DemoListItem> = ({ item, sectionIndex, handleScroll }) => {
  const { themed } = useAppTheme()
  return (
    <View>
      <Text
        onPress={() => handleScroll?.(sectionIndex)}
        preset="bold"
        style={themed($menuContainer)}
      >
        {item.name}
      </Text>
      {item.useCases.map((u, index) => (
        <ListItem
          key={`section${sectionIndex}-${u}`}
          onPress={() => handleScroll?.(sectionIndex, index + 1)}
          text={u}
          rightIcon={isRTL ? "caretLeft" : "caretRight"}
        />
      ))}
    </View>
  )
}

const ShowroomListItem = Platform.select({ web: WebListItem, default: NativeListItem })
const isAndroid = Platform.OS === "android"

export const DemoShowroomScreen: FC<DemoTabScreenProps<"DemoShowroom">> =
  function DemoShowroomScreen(_props) {
    const [open, setOpen] = useState(false)
    const timeout = useRef<ReturnType<typeof setTimeout>>()
    const listRef = useRef<SectionList>(null)
    const menuRef = useRef<ListViewRef<DemoListItem["item"]>>(null)
    const route = useRoute<RouteProp<DemoTabParamList, "DemoShowroom">>()
    const params = route.params

    const { themed, theme } = useAppTheme()

    // handle Web links
    React.useEffect(() => {
      if (params !== undefined && Object.keys(params).length > 0) {
        const demoValues = Object.values(Demos)
        const findSectionIndex = demoValues.findIndex(
          (x) => x.name.toLowerCase() === params.queryIndex,
        )
        let findItemIndex = 0
        if (params.itemIndex) {
          try {
            findItemIndex = demoValues[findSectionIndex]
              .data({ themed, theme })
              .findIndex((u) => slugify(u.props.name) === params.itemIndex)
          } catch (err) {
            console.error(err)
          }
        }
        handleScroll(findSectionIndex, findItemIndex)
      }
    }, [params])

    const toggleDrawer = () => {
      if (!open) {
        setOpen(true)
      } else {
        setOpen(false)
      }
    }

    const handleScroll = (sectionIndex: number, itemIndex = 0) => {
      listRef.current?.scrollToLocation({
        animated: true,
        itemIndex,
        sectionIndex,
      })
      toggleDrawer()
    }

    const scrollToIndexFailed = (info: {
      index: number
      highestMeasuredFrameIndex: number
      averageItemLength: number
    }) => {
      listRef.current?.getScrollResponder()?.scrollToEnd()
      timeout.current = setTimeout(
        () =>
          listRef.current?.scrollToLocation({
            animated: true,
            itemIndex: info.index,
            sectionIndex: 0,
          }),
        50,
      )
    }

    useEffect(() => {
      return () => timeout.current && clearTimeout(timeout.current)
    }, [])

    const $drawerInsets = useSafeAreaInsetsStyle(["top"])

    return (
      <Drawer
        open={open}
        onOpen={() => setOpen(true)}
        onClose={() => setOpen(false)}
        drawerType="back"
        drawerPosition={isRTL ? "right" : "left"}
        renderDrawerContent={() => (
          <View style={themed([$drawer, $drawerInsets])}>
            <View style={themed($logoContainer)}>
              <Image source={logo} style={$logoImage} />
            </View>
            <ListView<DemoListItem["item"]>
              ref={menuRef}
              contentContainerStyle={themed($listContentContainer)}
              estimatedItemSize={250}
              data={Object.values(Demos).map((d) => ({
                name: d.name,
                useCases: d.data({ theme, themed }).map((u) => u.props.name as string),
              }))}
              keyExtractor={(item) => item.name}
              renderItem={({ item, index: sectionIndex }) => (
                <ShowroomListItem {...{ item, sectionIndex, handleScroll }} />
              )}
            />
          </View>
        )}
      >
        <Screen
          preset="fixed"
          safeAreaEdges={["top"]}
          contentContainerStyle={$styles.flex1}
          {...(isAndroid ? { KeyboardAvoidingViewProps: { behavior: undefined } } : {})}
        >
          <DrawerIconButton onPress={toggleDrawer} />

          <SectionListWithKeyboardAwareScrollView<ReactElement>
            ref={listRef}
            contentContainerStyle={themed($sectionListContentContainer)}
            stickySectionHeadersEnabled={false}
<<<<<<< HEAD
            sections={Object.values(Demos)}
            renderItem={({ item }: SectionListRenderItemInfo<ReactElement>) => item}
            renderSectionFooter={() => <View style={$demoUseCasesSpacer} />}
=======
            sections={Object.values(Demos).map((d) => ({
              ...d,
              data: [d.data({ theme, themed })],
            }))}
            renderItem={({ item, index: sectionIndex }) =>
              item.map((demo: ReactElement, demoIndex: number) => (
                <View key={`${sectionIndex}-${demoIndex}`}>{demo}</View>
              ))
            }
            renderSectionFooter={() => <View style={themed($demoUseCasesSpacer)} />}
>>>>>>> 02a56804
            ListHeaderComponent={
              <View style={themed($heading)}>
                <Text preset="heading" tx="demoShowroomScreen.jumpStart" />
              </View>
            }
            onScrollToIndexFailed={scrollToIndexFailed}
            renderSectionHeader={({ section }) => {
              return (
                <View>
                  <Text preset="heading" style={themed($demoItemName)}>
                    {section.name}
                  </Text>
                  <Text style={themed($demoItemDescription)}>{section.description}</Text>
                </View>
              )
            }}
          />
        </Screen>
      </Drawer>
    )
  }

const $drawer: ThemedStyle<ViewStyle> = ({ colors }) => ({
  backgroundColor: colors.background,
  flex: 1,
})

const $listContentContainer: ThemedStyle<ContentStyle> = ({ spacing }) => ({
  paddingHorizontal: spacing.lg,
})

const $sectionListContentContainer: ThemedStyle<ViewStyle> = ({ spacing }) => ({
  paddingHorizontal: spacing.lg,
})

const $heading: ThemedStyle<ViewStyle> = ({ spacing }) => ({
  marginBottom: spacing.xxxl,
})

const $logoImage: ImageStyle = {
  height: 42,
  width: 77,
}

const $logoContainer: ThemedStyle<ViewStyle> = ({ spacing }) => ({
  alignSelf: "flex-start",
  justifyContent: "center",
  height: 56,
  paddingHorizontal: spacing.lg,
})

const $menuContainer: ThemedStyle<ViewStyle> = ({ spacing }) => ({
  paddingBottom: spacing.xs,
  paddingTop: spacing.lg,
})

const $demoItemName: ThemedStyle<TextStyle> = ({ spacing }) => ({
  fontSize: 24,
  marginBottom: spacing.md,
})

const $demoItemDescription: ThemedStyle<TextStyle> = ({ spacing }) => ({
  marginBottom: spacing.xxl,
})

const $demoUseCasesSpacer: ThemedStyle<ViewStyle> = ({ spacing }) => ({
  paddingBottom: spacing.xxl,
})

// @demo remove-file<|MERGE_RESOLUTION|>--- conflicted
+++ resolved
@@ -20,11 +20,8 @@
 import { useSafeAreaInsetsStyle } from "../../utils/useSafeAreaInsetsStyle"
 import * as Demos from "./demos"
 import { DrawerIconButton } from "./DrawerIconButton"
-<<<<<<< HEAD
 import SectionListWithKeyboardAwareScrollView from "./SectionListWithKeyboardAwareScrollView"
-=======
 import { useAppTheme } from "app/utils/useAppTheme"
->>>>>>> 02a56804
 
 const logo = require("../../../assets/images/logo.png")
 
@@ -207,11 +204,6 @@
             ref={listRef}
             contentContainerStyle={themed($sectionListContentContainer)}
             stickySectionHeadersEnabled={false}
-<<<<<<< HEAD
-            sections={Object.values(Demos)}
-            renderItem={({ item }: SectionListRenderItemInfo<ReactElement>) => item}
-            renderSectionFooter={() => <View style={$demoUseCasesSpacer} />}
-=======
             sections={Object.values(Demos).map((d) => ({
               ...d,
               data: [d.data({ theme, themed })],
@@ -222,7 +214,6 @@
               ))
             }
             renderSectionFooter={() => <View style={themed($demoUseCasesSpacer)} />}
->>>>>>> 02a56804
             ListHeaderComponent={
               <View style={themed($heading)}>
                 <Text preset="heading" tx="demoShowroomScreen.jumpStart" />
