import { Link, RouteProp, useRoute } from "@react-navigation/native"
import React, { FC, ReactElement, useEffect, useRef, useState } from "react"
import { Image, ImageStyle, Platform, SectionList, TextStyle, View, ViewStyle } from "react-native"
import { Drawer } from "react-native-drawer-layout"
import { type ContentStyle } from "@shopify/flash-list"
import { ListItem, ListView, ListViewRef, Screen, Text } from "../../components"
import { isRTL } from "../../i18n"
import { DemoTabParamList, DemoTabScreenProps } from "../../navigators/DemoNavigator"
import { colors, spacing } from "../../theme"
import { useSafeAreaInsetsStyle } from "../../utils/useSafeAreaInsetsStyle"
import * as Demos from "./demos"
import { DrawerIconButton } from "./DrawerIconButton"

const logo = require("../../../assets/images/logo.png")

export interface Demo {
  name: string
  description: string
  data: ReactElement[]
}

interface DemoListItem {
  item: { name: string; useCases: string[] }
  sectionIndex: number
  handleScroll?: (sectionIndex: number, itemIndex?: number) => void
}

const slugify = (str: string) =>
  str
    .toLowerCase()
    .trim()
    .replace(/[^\w\s-]/g, "")
    .replace(/[\s_-]+/g, "-")
    .replace(/^-+|-+$/g, "")

const WebListItem: FC<DemoListItem> = ({ item, sectionIndex }) => {
  const sectionSlug = item.name.toLowerCase()

  return (
    <View>
      <Link to={`/showroom/${sectionSlug}`} style={$menuContainer}>
        <Text preset="bold">{item.name}</Text>
      </Link>
      {item.useCases.map((u) => {
        const itemSlug = slugify(u)

        return (
          <Link key={`section${sectionIndex}-${u}`} to={`/showroom/${sectionSlug}/${itemSlug}`}>
            <Text>{u}</Text>
          </Link>
        )
      })}
    </View>
  )
}

const NativeListItem: FC<DemoListItem> = ({ item, sectionIndex, handleScroll }) => (
  <View>
    <Text onPress={() => handleScroll?.(sectionIndex)} preset="bold" style={$menuContainer}>
      {item.name}
    </Text>
    {item.useCases.map((u, index) => (
      <ListItem
        key={`section${sectionIndex}-${u}`}
        onPress={() => handleScroll?.(sectionIndex, index + 1)}
        text={u}
        rightIcon={isRTL ? "caretLeft" : "caretRight"}
      />
    ))}
  </View>
)

const ShowroomListItem = Platform.select({ web: WebListItem, default: NativeListItem })

export const DemoShowroomScreen: FC<DemoTabScreenProps<"DemoShowroom">> =
  function DemoShowroomScreen(_props) {
    const [open, setOpen] = useState(false)
    const timeout = useRef<ReturnType<typeof setTimeout>>()
    const listRef = useRef<SectionList>(null)
    const menuRef = useRef<ListViewRef<DemoListItem["item"]>>(null)
    const route = useRoute<RouteProp<DemoTabParamList, "DemoShowroom">>()
    const params = route.params

    // handle Web links
    React.useEffect(() => {
      if (params !== undefined && Object.keys(params).length > 0) {
        const demoValues = Object.values(Demos)
        const findSectionIndex = demoValues.findIndex(
          (x) => x.name.toLowerCase() === params.queryIndex,
        )
        let findItemIndex = 0
        if (params.itemIndex) {
          try {
            findItemIndex =
              demoValues[findSectionIndex].data.findIndex(
                (u) => slugify(u.props.name) === params.itemIndex,
              ) + 1
          } catch (err) {
            console.error(err)
          }
        }
        handleScroll(findSectionIndex, findItemIndex)
      }
    }, [params])

    const toggleDrawer = () => {
      if (!open) {
        setOpen(true)
      } else {
        setOpen(false)
      }
    }

    const handleScroll = (sectionIndex: number, itemIndex = 0) => {
      listRef.current?.scrollToLocation({
        animated: true,
        itemIndex,
        sectionIndex,
      })
      toggleDrawer()
    }

    const scrollToIndexFailed = (info: {
      index: number
      highestMeasuredFrameIndex: number
      averageItemLength: number
    }) => {
      listRef.current?.getScrollResponder()?.scrollToEnd()
      timeout.current = setTimeout(
        () =>
          listRef.current?.scrollToLocation({
            animated: true,
            itemIndex: info.index,
            sectionIndex: 0,
          }),
        50,
      )
    }

    useEffect(() => {
      return () => timeout.current && clearTimeout(timeout.current)
    }, [])

    const $drawerInsets = useSafeAreaInsetsStyle(["top"])

    return (
      <Drawer
        open={open}
        onOpen={() => setOpen(true)}
        onClose={() => setOpen(false)}
        drawerType={"slide"}
        drawerPosition={isRTL ? "right" : "left"}
        renderDrawerContent={() => (
          <View style={[$drawer, $drawerInsets]}>
            <View style={$logoContainer}>
              <Image source={logo} style={$logoImage} />
            </View>

            <ListView<DemoListItem["item"]>
              ref={menuRef}
              contentContainerStyle={$listContentContainer}
              estimatedItemSize={250}
              data={Object.values(Demos).map((d) => ({
                name: d.name,
                useCases: d.data.map((u) => u.props.name as string),
              }))}
              keyExtractor={(item) => item.name}
              renderItem={({ item, index: sectionIndex }) => (
                <ShowroomListItem {...{ item, sectionIndex, handleScroll }} />
              )}
            />
          </View>
        )}
      >
        <Screen preset="fixed" safeAreaEdges={["top"]} contentContainerStyle={$screenContainer}>
<<<<<<< HEAD
          <DrawerIconButton onPress={toggleDrawer} {...{ open }} />
=======
          <DrawerIconButton onPress={toggleDrawer} />
>>>>>>> c151b928

          <SectionList
            ref={listRef}
            contentContainerStyle={$sectionListContentContainer}
            stickySectionHeadersEnabled={false}
            sections={Object.values(Demos)}
            renderItem={({ item }) => item}
            renderSectionFooter={() => <View style={$demoUseCasesSpacer} />}
            ListHeaderComponent={
              <View style={$heading}>
                <Text preset="heading" tx="demoShowroomScreen.jumpStart" />
              </View>
            }
            onScrollToIndexFailed={scrollToIndexFailed}
            renderSectionHeader={({ section }) => {
              return (
                <View>
                  <Text preset="heading" style={$demoItemName}>
                    {section.name}
                  </Text>
                  <Text style={$demoItemDescription}>{section.description}</Text>
                </View>
              )
            }}
          />
        </Screen>
      </Drawer>
    )
  }

const $screenContainer: ViewStyle = {
  flex: 1,
}

const $drawer: ViewStyle = {
  backgroundColor: colors.background,
  flex: 1,
}

const $listContentContainer: ContentStyle = {
  paddingHorizontal: spacing.lg,
}

const $sectionListContentContainer: ViewStyle = {
  paddingHorizontal: spacing.lg,
}

const $heading: ViewStyle = {
  marginBottom: spacing.xxxl,
}

const $logoImage: ImageStyle = {
  height: 42,
  width: 77,
}

const $logoContainer: ViewStyle = {
  alignSelf: "flex-start",
  justifyContent: "center",
  height: 56,
  paddingHorizontal: spacing.lg,
}

const $menuContainer: ViewStyle = {
  paddingBottom: spacing.xs,
  paddingTop: spacing.lg,
}

const $demoItemName: TextStyle = {
  fontSize: 24,
  marginBottom: spacing.md,
}

const $demoItemDescription: TextStyle = {
  marginBottom: spacing.xxl,
}

const $demoUseCasesSpacer: ViewStyle = {
  paddingBottom: spacing.xxl,
}

// @demo remove-file<|MERGE_RESOLUTION|>--- conflicted
+++ resolved
@@ -173,11 +173,7 @@
         )}
       >
         <Screen preset="fixed" safeAreaEdges={["top"]} contentContainerStyle={$screenContainer}>
-<<<<<<< HEAD
-          <DrawerIconButton onPress={toggleDrawer} {...{ open }} />
-=======
           <DrawerIconButton onPress={toggleDrawer} />
->>>>>>> c151b928
 
           <SectionList
             ref={listRef}
