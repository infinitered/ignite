import { observer } from "mobx-react-lite" // @mst remove-current-line
import { FC } from "react"
import { Image, ImageStyle, TextStyle, View, ViewStyle } from "react-native"
import {
  Button, // @demo remove-current-line
  Text,
  Screen,
} from "app/components"
import { isRTL } from "../i18n"
import { useStores } from "../models" // @demo remove-current-line
import { AppStackScreenProps } from "../navigators"
import type { ThemedStyle } from "app/theme"
import { useHeader } from "../utils/useHeader" // @demo remove-current-line
import { useSafeAreaInsetsStyle } from "../utils/useSafeAreaInsetsStyle"
import { useAppTheme } from "app/utils/useAppTheme"

const welcomeLogo = require("../../assets/images/logo.png")
const welcomeFace = require("../../assets/images/welcome-face.png")

interface WelcomeScreenProps extends AppStackScreenProps<"Welcome"> {}

// @mst replace-next-line export const WelcomeScreen: FC<WelcomeScreenProps> = (
export const WelcomeScreen: FC<WelcomeScreenProps> = observer(
  function WelcomeScreen(
    _props, // @demo remove-current-line
    // @mst replace-next-line ) => {
  ) {
    const { themed, theme } = useAppTheme()
    // @demo remove-block-start
    const { navigation } = _props
    const {
      authenticationStore: { logout },
    } = useStores()

    function goNext() {
      navigation.navigate("Demo", { screen: "DemoShowroom", params: {} })
    }

<<<<<<< HEAD
  useHeader(
    {
      rightTx: "common:logOut",
      onRightPress: logout,
    },
    [logout],
  )
  // @demo remove-block-end
=======
    useHeader(
      {
        rightTx: "common.logOut",
        onRightPress: logout,
      },
      [logout],
    )
    // @demo remove-block-end
>>>>>>> 09671e84

    const $bottomContainerInsets = useSafeAreaInsetsStyle(["bottom"])

<<<<<<< HEAD
  return (
    <Screen preset="fixed">
      <View style={themed($topContainer)}>
        <Image style={themed($welcomeLogo)} source={welcomeLogo} resizeMode="contain" />
        <Text
          testID="welcome-heading"
          style={themed($welcomeHeading)}
          tx="welcomeScreen:readyForLaunch"
          preset="heading"
        />
        <Text tx="welcomeScreen:exciting" preset="subheading" />
        <Image
          style={$welcomeFace}
          source={welcomeFace}
          resizeMode="contain"
          tintColor={theme.isDark ? theme.colors.palette.neutral900 : undefined}
        />
      </View>

      <View style={themed([$bottomContainer, $bottomContainerInsets])}>
        <Text tx="welcomeScreen:postscript" size="md" />
        {/* @demo remove-block-start */}
        <Button
          testID="next-screen-button"
          preset="reversed"
          tx="welcomeScreen:letsGo"
          onPress={goNext}
        />
        {/* @demo remove-block-end */}
      </View>
    </Screen>
  )
  // @mst replace-next-line }
})
=======
    return (
      <Screen preset="fixed">
        <View style={themed($topContainer)}>
          <Image style={themed($welcomeLogo)} source={welcomeLogo} resizeMode="contain" />
          <Text
            testID="welcome-heading"
            style={themed($welcomeHeading)}
            tx="welcomeScreen.readyForLaunch"
            preset="heading"
          />
          <Text tx="welcomeScreen.exciting" preset="subheading" />
          <Image
            style={$welcomeFace}
            source={welcomeFace}
            resizeMode="contain"
            tintColor={theme.isDark ? theme.colors.palette.neutral900 : undefined}
          />
        </View>

        <View style={themed([$bottomContainer, $bottomContainerInsets])}>
          <Text tx="welcomeScreen.postscript" size="md" />
          {/* @demo remove-block-start */}
          <Button
            testID="next-screen-button"
            preset="reversed"
            tx="welcomeScreen.letsGo"
            onPress={goNext}
          />
          {/* @demo remove-block-end */}
        </View>
      </Screen>
    )
    // @mst replace-next-line }
  },
)
>>>>>>> 09671e84

const $topContainer: ThemedStyle<ViewStyle> = ({ spacing }) => ({
  flexShrink: 1,
  flexGrow: 1,
  flexBasis: "57%",
  justifyContent: "center",
  paddingHorizontal: spacing.lg,
})

const $bottomContainer: ThemedStyle<ViewStyle> = ({ colors, spacing }) => ({
  flexShrink: 1,
  flexGrow: 0,
  flexBasis: "43%",
  backgroundColor: colors.palette.neutral100,
  borderTopLeftRadius: 16,
  borderTopRightRadius: 16,
  paddingHorizontal: spacing.lg,
  justifyContent: "space-around",
})

const $welcomeLogo: ThemedStyle<ImageStyle> = ({ spacing }) => ({
  height: 88,
  width: "100%",
  marginBottom: spacing.xxl,
})

const $welcomeFace: ImageStyle = {
  height: 169,
  width: 269,
  position: "absolute",
  bottom: -47,
  right: -80,
  transform: [{ scaleX: isRTL ? -1 : 1 }],
}

const $welcomeHeading: ThemedStyle<TextStyle> = ({ spacing }) => ({
  marginBottom: spacing.md,
})<|MERGE_RESOLUTION|>--- conflicted
+++ resolved
@@ -36,64 +36,17 @@
       navigation.navigate("Demo", { screen: "DemoShowroom", params: {} })
     }
 
-<<<<<<< HEAD
-  useHeader(
-    {
-      rightTx: "common:logOut",
-      onRightPress: logout,
-    },
-    [logout],
-  )
-  // @demo remove-block-end
-=======
     useHeader(
       {
-        rightTx: "common.logOut",
+        rightTx: "common:logOut",
         onRightPress: logout,
       },
       [logout],
     )
     // @demo remove-block-end
->>>>>>> 09671e84
 
     const $bottomContainerInsets = useSafeAreaInsetsStyle(["bottom"])
 
-<<<<<<< HEAD
-  return (
-    <Screen preset="fixed">
-      <View style={themed($topContainer)}>
-        <Image style={themed($welcomeLogo)} source={welcomeLogo} resizeMode="contain" />
-        <Text
-          testID="welcome-heading"
-          style={themed($welcomeHeading)}
-          tx="welcomeScreen:readyForLaunch"
-          preset="heading"
-        />
-        <Text tx="welcomeScreen:exciting" preset="subheading" />
-        <Image
-          style={$welcomeFace}
-          source={welcomeFace}
-          resizeMode="contain"
-          tintColor={theme.isDark ? theme.colors.palette.neutral900 : undefined}
-        />
-      </View>
-
-      <View style={themed([$bottomContainer, $bottomContainerInsets])}>
-        <Text tx="welcomeScreen:postscript" size="md" />
-        {/* @demo remove-block-start */}
-        <Button
-          testID="next-screen-button"
-          preset="reversed"
-          tx="welcomeScreen:letsGo"
-          onPress={goNext}
-        />
-        {/* @demo remove-block-end */}
-      </View>
-    </Screen>
-  )
-  // @mst replace-next-line }
-})
-=======
     return (
       <Screen preset="fixed">
         <View style={themed($topContainer)}>
@@ -101,10 +54,10 @@
           <Text
             testID="welcome-heading"
             style={themed($welcomeHeading)}
-            tx="welcomeScreen.readyForLaunch"
+            tx="welcomeScreen:readyForLaunch"
             preset="heading"
           />
-          <Text tx="welcomeScreen.exciting" preset="subheading" />
+          <Text tx="welcomeScreen:exciting" preset="subheading" />
           <Image
             style={$welcomeFace}
             source={welcomeFace}
@@ -114,12 +67,12 @@
         </View>
 
         <View style={themed([$bottomContainer, $bottomContainerInsets])}>
-          <Text tx="welcomeScreen.postscript" size="md" />
+          <Text tx="welcomeScreen:postscript" size="md" />
           {/* @demo remove-block-start */}
           <Button
             testID="next-screen-button"
             preset="reversed"
-            tx="welcomeScreen.letsGo"
+            tx="welcomeScreen:letsGo"
             onPress={goNext}
           />
           {/* @demo remove-block-end */}
@@ -129,7 +82,6 @@
     // @mst replace-next-line }
   },
 )
->>>>>>> 09671e84
 
 const $topContainer: ThemedStyle<ViewStyle> = ({ spacing }) => ({
   flexShrink: 1,
