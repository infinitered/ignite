<<<<<<< HEAD
import { TOptions } from "i18next"
import React from "react"
=======
import i18n from "i18n-js"
>>>>>>> 09671e84
import { StyleProp, Text as RNText, TextProps as RNTextProps, TextStyle } from "react-native"
import { isRTL, translate, TxKeyPath } from "../i18n"
import type { ThemedStyle, ThemedStyleArray } from "app/theme"
import { useAppTheme } from "app/utils/useAppTheme"
import { typography } from "app/theme/typography"
import { ReactNode } from "react"

type Sizes = keyof typeof $sizeStyles
type Weights = keyof typeof typography.primary
type Presets = "default" | "bold" | "heading" | "subheading" | "formLabel" | "formHelper"

export interface TextProps extends RNTextProps {
  /**
   * Text which is looked up via i18n.
   */
  tx?: TxKeyPath
  /**
   * The text to display if not using `tx` or nested components.
   */
  text?: string
  /**
   * Optional options to pass to i18n. Useful for interpolation
   * as well as explicitly setting locale or translation fallbacks.
   */
  txOptions?: TOptions
  /**
   * An optional style override useful for padding & margin.
   */
  style?: StyleProp<TextStyle>
  /**
   * One of the different types of text presets.
   */
  preset?: Presets
  /**
   * Text weight modifier.
   */
  weight?: Weights
  /**
   * Text size modifier.
   */
  size?: Sizes
  /**
   * Children components.
   */
  children?: ReactNode
}

/**
 * For your text displaying needs.
 * This component is a HOC over the built-in React Native one.
 * @see [Documentation and Examples]{@link https://docs.infinite.red/ignite-cli/boilerplate/components/Text/}
 * @param {TextProps} props - The props for the `Text` component.
 * @returns {JSX.Element} The rendered `Text` component.
 */
export function Text(props: TextProps) {
  const { weight, size, tx, txOptions, text, children, style: $styleOverride, ...rest } = props
  const { themed } = useAppTheme()

  const i18nText = tx && translate(tx, txOptions)
  const content = i18nText || text || children

  const preset: Presets = props.preset ?? "default"
  const $styles: StyleProp<TextStyle> = [
    $rtlStyle,
    themed($presets[preset]),
    weight && $fontWeightStyles[weight],
    size && $sizeStyles[size],
    $styleOverride,
  ]

  return (
    <RNText {...rest} style={$styles}>
      {content}
    </RNText>
  )
}

const $sizeStyles = {
  xxl: { fontSize: 36, lineHeight: 44 } satisfies TextStyle,
  xl: { fontSize: 24, lineHeight: 34 } satisfies TextStyle,
  lg: { fontSize: 20, lineHeight: 32 } satisfies TextStyle,
  md: { fontSize: 18, lineHeight: 26 } satisfies TextStyle,
  sm: { fontSize: 16, lineHeight: 24 } satisfies TextStyle,
  xs: { fontSize: 14, lineHeight: 21 } satisfies TextStyle,
  xxs: { fontSize: 12, lineHeight: 18 } satisfies TextStyle,
}

const $fontWeightStyles = Object.entries(typography.primary).reduce((acc, [weight, fontFamily]) => {
  return { ...acc, [weight]: { fontFamily } }
}, {}) as Record<Weights, TextStyle>

const $baseStyle: ThemedStyle<TextStyle> = (theme) => ({
  ...$sizeStyles.sm,
  ...$fontWeightStyles.normal,
  color: theme.colors.text,
})

const $presets: Record<Presets, ThemedStyleArray<TextStyle>> = {
  default: [$baseStyle],
  bold: [$baseStyle, { ...$fontWeightStyles.bold }],
  heading: [
    $baseStyle,
    {
      ...$sizeStyles.xxl,
      ...$fontWeightStyles.bold,
    },
  ],
  subheading: [$baseStyle, { ...$sizeStyles.lg, ...$fontWeightStyles.medium }],
  formLabel: [$baseStyle, { ...$fontWeightStyles.medium }],
  formHelper: [$baseStyle, { ...$sizeStyles.sm, ...$fontWeightStyles.normal }],
}
const $rtlStyle: TextStyle = isRTL ? { writingDirection: "rtl" } : {}<|MERGE_RESOLUTION|>--- conflicted
+++ resolved
@@ -1,9 +1,5 @@
-<<<<<<< HEAD
 import { TOptions } from "i18next"
 import React from "react"
-=======
-import i18n from "i18n-js"
->>>>>>> 09671e84
 import { StyleProp, Text as RNText, TextProps as RNTextProps, TextStyle } from "react-native"
 import { isRTL, translate, TxKeyPath } from "../i18n"
 import type { ThemedStyle, ThemedStyleArray } from "app/theme"
