--- conflicted
+++ resolved
@@ -43,13 +43,10 @@
  * @param {TextProps} props - The props for the `Text` component.
  * @returns {JSX.Element} The rendered `Text` component.
  */
-<<<<<<< HEAD
+
 export function Text(props: TextProps) {
   const { weight, size, text, children, style: $styleOverride, ...rest } = props
-=======
-export const Text = forwardRef(function Text(props: TextProps, ref: ForwardedRef<RNText>) {
-  const { weight, size, tx, txOptions, text, children, style: $styleOverride, ...rest } = props
->>>>>>> 0b14fdd5
+
   const { themed } = useAppTheme()
 
   const content = text || children
