--- conflicted
+++ resolved
@@ -99,14 +99,10 @@
   heading: [$baseStyle, $sizeStyles.xxl, $fontWeightStyles.bold] as StyleProp<TextStyle>,
 
   subheading: [$baseStyle, $sizeStyles.lg, $fontWeightStyles.medium] as StyleProp<TextStyle>,
-<<<<<<< HEAD
-}
-
-const $rtlStyle: TextStyle = isRTL ? { writingDirection: "rtl" } : {}
-=======
 
   formLabel: [$baseStyle, $fontWeightStyles.medium] as StyleProp<TextStyle>,
 
   formHelper: [$baseStyle, $sizeStyles.sm, $fontWeightStyles.normal] as StyleProp<TextStyle>,
 }
->>>>>>> aeb348bd
+
+const $rtlStyle: TextStyle = isRTL ? { writingDirection: "rtl" } : {}