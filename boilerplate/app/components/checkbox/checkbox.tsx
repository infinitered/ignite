import * as React from "react"
import { TextStyle, TouchableOpacity, View, ViewStyle } from "react-native"
import { Text } from "../Text"
import { colors, spacing } from "../../theme"
import { CheckboxProps } from "./checkbox.props"

const ROOT: ViewStyle = {
  flexDirection: "row",
  paddingVertical: spacing.tiny,
  alignSelf: "flex-start",
}

const DIMENSIONS = { width: 16, height: 16 }

const OUTLINE: ViewStyle = {
  ...DIMENSIONS,
  marginTop: 2, // finicky and will depend on font/line-height/baseline/weather
  justifyContent: "center",
  alignItems: "center",
  borderWidth: 1,
  borderColor: colors.border,
  borderRadius: 1,
}

const FILL: ViewStyle = {
  width: DIMENSIONS.width - 4,
  height: DIMENSIONS.height - 4,
  backgroundColor: colors.tint,
}

<<<<<<< HEAD
const LABEL: TextStyle = { paddingStart: spacing[2], color: colors.palette.neutral900 }
=======
const LABEL: TextStyle = { paddingLeft: spacing.extraSmall, color: colors.palette.neutral900 }
>>>>>>> 47d1c349

export function Checkbox(props: CheckboxProps) {
  const numberOfLines = props.multiline ? 0 : 1

  const rootStyle = [ROOT, props.style]
  const outlineStyle = [OUTLINE, props.outlineStyle]
  const fillStyle = [FILL, props.fillStyle]
  const labelStyle = [LABEL, props.labelStyle]

  const onPress = props.onToggle ? () => props.onToggle && props.onToggle(!props.value) : null

  return (
    <TouchableOpacity
      activeOpacity={1}
      disabled={!props.onToggle}
      onPress={onPress}
      style={rootStyle}
    >
      <View style={outlineStyle}>{props.value && <View style={fillStyle} />}</View>
      <Text text={props.text} tx={props.tx} numberOfLines={numberOfLines} style={labelStyle} />
    </TouchableOpacity>
  )
}<|MERGE_RESOLUTION|>--- conflicted
+++ resolved
@@ -28,11 +28,7 @@
   backgroundColor: colors.tint,
 }
 
-<<<<<<< HEAD
-const LABEL: TextStyle = { paddingStart: spacing[2], color: colors.palette.neutral900 }
-=======
-const LABEL: TextStyle = { paddingLeft: spacing.extraSmall, color: colors.palette.neutral900 }
->>>>>>> 47d1c349
+const LABEL: TextStyle = { paddingStart: spacing.extraSmall, color: colors.palette.neutral900 }
 
 export function Checkbox(props: CheckboxProps) {
   const numberOfLines = props.multiline ? 0 : 1
