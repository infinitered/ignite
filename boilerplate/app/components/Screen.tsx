import { useScrollToTop } from "@react-navigation/native"
import { StatusBar, StatusBarProps, StatusBarStyle } from "expo-status-bar"
import React, { useRef, useState } from "react"
import {
  KeyboardAvoidingView,
  KeyboardAvoidingViewProps,
  LayoutChangeEvent,
  Platform,
  ScrollView,
  ScrollViewProps,
  StyleProp,
  View,
  ViewStyle,
} from "react-native"
import { $styles } from "../theme"
import { ExtendedEdge, useSafeAreaInsetsStyle } from "../utils/useSafeAreaInsetsStyle"
<<<<<<< HEAD
import { KeyboardAwareScrollView } from "react-native-keyboard-controller"

export const DEFAULT_BOTTOM_OFFSET = 50
=======
import { useAppTheme } from "app/utils/useAppTheme"
>>>>>>> 02a56804

interface BaseScreenProps {
  /**
   * Children components.
   */
  children?: React.ReactNode
  /**
   * Style for the outer content container useful for padding & margin.
   */
  style?: StyleProp<ViewStyle>
  /**
   * Style for the inner content container useful for padding & margin.
   */
  contentContainerStyle?: StyleProp<ViewStyle>
  /**
   * Override the default edges for the safe area.
   */
  safeAreaEdges?: ExtendedEdge[]
  /**
   * Background color
   */
  backgroundColor?: string
  /**
   * Status bar setting. Defaults to dark.
   */
  statusBarStyle?: StatusBarStyle
  /**
   * By how much should we offset the keyboard? Defaults to 0.
   */
  keyboardOffset?: number
  /**
   * By how much we scroll up when the keyboard is shown. Defaults to 50.
   */
  keyboardBottomOffset?: number
  /**
   * Pass any additional props directly to the StatusBar component.
   */
  StatusBarProps?: StatusBarProps
  /**
   * Pass any additional props directly to the KeyboardAvoidingView component.
   */
  KeyboardAvoidingViewProps?: KeyboardAvoidingViewProps
}

interface FixedScreenProps extends BaseScreenProps {
  preset?: "fixed"
}
interface ScrollScreenProps extends BaseScreenProps {
  preset?: "scroll"
  /**
   * Should keyboard persist on screen tap. Defaults to handled.
   * Only applies to scroll preset.
   */
  keyboardShouldPersistTaps?: "handled" | "always" | "never"
  /**
   * Pass any additional props directly to the ScrollView component.
   */
  ScrollViewProps?: ScrollViewProps
}

interface AutoScreenProps extends Omit<ScrollScreenProps, "preset"> {
  preset?: "auto"
  /**
   * Threshold to trigger the automatic disabling/enabling of scroll ability.
   * Defaults to `{ percent: 0.92 }`.
   */
  scrollEnabledToggleThreshold?: { percent?: number; point?: number }
}

export type ScreenProps = ScrollScreenProps | FixedScreenProps | AutoScreenProps

const isIos = Platform.OS === "ios"

type ScreenPreset = "fixed" | "scroll" | "auto"

/**
 * @param {ScreenPreset?} preset - The preset to check.
 * @returns {boolean} - Whether the preset is non-scrolling.
 */
function isNonScrolling(preset?: ScreenPreset) {
  return !preset || preset === "fixed"
}

/**
 * Custom hook that handles the automatic enabling/disabling of scroll ability based on the content size and screen size.
 * @param {UseAutoPresetProps} props - The props for the `useAutoPreset` hook.
 * @returns {{boolean, Function, Function}} - The scroll state, and the `onContentSizeChange` and `onLayout` functions.
 */
function useAutoPreset(props: AutoScreenProps): {
  scrollEnabled: boolean
  onContentSizeChange: (w: number, h: number) => void
  onLayout: (e: LayoutChangeEvent) => void
} {
  const { preset, scrollEnabledToggleThreshold } = props
  const { percent = 0.92, point = 0 } = scrollEnabledToggleThreshold || {}

  const scrollViewHeight = useRef<null | number>(null)
  const scrollViewContentHeight = useRef<null | number>(null)
  const [scrollEnabled, setScrollEnabled] = useState(true)

  function updateScrollState() {
    if (scrollViewHeight.current === null || scrollViewContentHeight.current === null) return

    // check whether content fits the screen then toggle scroll state according to it
    const contentFitsScreen = (function () {
      if (point) {
        return scrollViewContentHeight.current < scrollViewHeight.current - point
      } else {
        return scrollViewContentHeight.current < scrollViewHeight.current * percent
      }
    })()

    // content is less than the size of the screen, so we can disable scrolling
    if (scrollEnabled && contentFitsScreen) setScrollEnabled(false)

    // content is greater than the size of the screen, so let's enable scrolling
    if (!scrollEnabled && !contentFitsScreen) setScrollEnabled(true)
  }

  /**
   * @param {number} w - The width of the content.
   * @param {number} h - The height of the content.
   */
  function onContentSizeChange(w: number, h: number) {
    // update scroll-view content height
    scrollViewContentHeight.current = h
    updateScrollState()
  }

  /**
   * @param {LayoutChangeEvent} e = The layout change event.
   */
  function onLayout(e: LayoutChangeEvent) {
    const { height } = e.nativeEvent.layout
    // update scroll-view  height
    scrollViewHeight.current = height
    updateScrollState()
  }

  // update scroll state on every render
  if (preset === "auto") updateScrollState()

  return {
    scrollEnabled: preset === "auto" ? scrollEnabled : true,
    onContentSizeChange,
    onLayout,
  }
}

/**
 * @param {ScreenProps} props - The props for the `ScreenWithoutScrolling` component.
 * @returns {JSX.Element} - The rendered `ScreenWithoutScrolling` component.
 */
function ScreenWithoutScrolling(props: ScreenProps) {
  const { style, contentContainerStyle, children, preset } = props
  return (
    <View style={[$outerStyle, style]}>
      <View style={[$innerStyle, preset === "fixed" && $justifyFlexEnd, contentContainerStyle]}>
        {children}
      </View>
    </View>
  )
}

/**
 * @param {ScreenProps} props - The props for the `ScreenWithScrolling` component.
 * @returns {JSX.Element} - The rendered `ScreenWithScrolling` component.
 */
function ScreenWithScrolling(props: ScreenProps) {
  const {
    children,
    keyboardShouldPersistTaps = "handled",
    keyboardBottomOffset = DEFAULT_BOTTOM_OFFSET,
    contentContainerStyle,
    ScrollViewProps,
    style,
  } = props as ScrollScreenProps

  const ref = useRef<ScrollView>(null)

  const { scrollEnabled, onContentSizeChange, onLayout } = useAutoPreset(props as AutoScreenProps)

  // Add native behavior of pressing the active tab to scroll to the top of the content
  // More info at: https://reactnavigation.org/docs/use-scroll-to-top/
  useScrollToTop(ref)

  return (
    <KeyboardAwareScrollView
      bottomOffset={keyboardBottomOffset}
      {...{ keyboardShouldPersistTaps, scrollEnabled, ref }}
      {...ScrollViewProps}
      onLayout={(e) => {
        onLayout(e)
        ScrollViewProps?.onLayout?.(e)
      }}
      onContentSizeChange={(w: number, h: number) => {
        onContentSizeChange(w, h)
        ScrollViewProps?.onContentSizeChange?.(w, h)
      }}
      style={[$outerStyle, ScrollViewProps?.style, style]}
      contentContainerStyle={[
        $innerStyle,
        ScrollViewProps?.contentContainerStyle,
        contentContainerStyle,
      ]}
    >
      {children}
    </KeyboardAwareScrollView>
  )
}

/**
 * Represents a screen component that provides a consistent layout and behavior for different screen presets.
 * The `Screen` component can be used with different presets such as "fixed", "scroll", or "auto".
 * It handles safe area insets, status bar settings, keyboard avoiding behavior, and scrollability based on the preset.
 * @see [Documentation and Examples]{@link https://docs.infinite.red/ignite-cli/boilerplate/app/components/Screen/}
 * @param {ScreenProps} props - The props for the `Screen` component.
 * @returns {JSX.Element} The rendered `Screen` component.
 */
export function Screen(props: ScreenProps) {
  const {
    theme: { colors },
    themeContext,
  } = useAppTheme()
  const {
    backgroundColor,
    KeyboardAvoidingViewProps,
    keyboardOffset = 0,
    safeAreaEdges,
    StatusBarProps,
    statusBarStyle,
  } = props

  const $containerInsets = useSafeAreaInsetsStyle(safeAreaEdges)

  return (
    <View
      style={[
        $containerStyle,
        { backgroundColor: backgroundColor || colors.background },
        $containerInsets,
      ]}
    >
      <StatusBar
        style={statusBarStyle || (themeContext === "dark" ? "light" : "dark")}
        {...StatusBarProps}
      />

      <KeyboardAvoidingView
        behavior={isIos ? "padding" : "height"}
        keyboardVerticalOffset={keyboardOffset}
        {...KeyboardAvoidingViewProps}
        style={[$styles.flex1, KeyboardAvoidingViewProps?.style]}
      >
        {isNonScrolling(props.preset) ? (
          <ScreenWithoutScrolling {...props} />
        ) : (
          <ScreenWithScrolling {...props} />
        )}
      </KeyboardAvoidingView>
    </View>
  )
}

const $containerStyle: ViewStyle = {
  flex: 1,
  height: "100%",
  width: "100%",
}

const $outerStyle: ViewStyle = {
  flex: 1,
  height: "100%",
  width: "100%",
}

const $justifyFlexEnd: ViewStyle = {
  justifyContent: "flex-end",
}

const $innerStyle: ViewStyle = {
  justifyContent: "flex-start",
  alignItems: "stretch",
}<|MERGE_RESOLUTION|>--- conflicted
+++ resolved
@@ -14,13 +14,10 @@
 } from "react-native"
 import { $styles } from "../theme"
 import { ExtendedEdge, useSafeAreaInsetsStyle } from "../utils/useSafeAreaInsetsStyle"
-<<<<<<< HEAD
 import { KeyboardAwareScrollView } from "react-native-keyboard-controller"
+import { useAppTheme } from "app/utils/useAppTheme"
 
 export const DEFAULT_BOTTOM_OFFSET = 50
-=======
-import { useAppTheme } from "app/utils/useAppTheme"
->>>>>>> 02a56804
 
 interface BaseScreenProps {
   /**
