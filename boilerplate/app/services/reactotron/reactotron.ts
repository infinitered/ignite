--- conflicted
+++ resolved
@@ -5,11 +5,7 @@
 import { ReactotronConfig, DEFAULT_REACTOTRON_CONFIG } from "./reactotron-config"
 import { mst } from "reactotron-mst"
 import { clear } from "../../utils/storage"
-<<<<<<< HEAD
-import { AppNavigation } from "../../navigators"
-=======
-import { RootNavigation } from "../../navigators/navigation-utilities"
->>>>>>> 008485e1
+import { AppNavigation } from "../../navigators/navigation-utilities"
 import { Platform } from "react-native"
 
 // Teach TypeScript about the bad things we want to do.
