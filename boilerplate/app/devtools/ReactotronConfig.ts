/**
 * This file does the setup for integration with Reactotron, which is a
 * free desktop app for inspecting and debugging your React Native app.
 * @see https://github.com/infinitered/reactotron
 */
import { Platform, NativeModules } from "react-native"

import AsyncStorage from "@react-native-async-storage/async-storage"
import { ArgType } from "reactotron-core-client"
import { mst } from "reactotron-mst"

import { clear } from "app/utils/storage"
import { goBack, resetRoot, navigate } from "app/navigators/navigationUtilities"

import { Reactotron } from "./ReactotronClient"

const reactotron = Reactotron.configure({
  name: require("../../package.json").name,
  host: "localhost",
  onConnect: () => {
    /** since this file gets hot reloaded, let's clear the past logs every time we connect */
    Reactotron.clear()
  },
}).use(
  mst({
    /** ignore some chatty `mobx-state-tree` actions  */
    filter: (event) => /postProcessSnapshot|@APPLY_SNAPSHOT/.test(event.name) === false,
  }),
)

if (Platform.OS !== "web") {
  reactotron.setAsyncStorageHandler?.(AsyncStorage)
  reactotron.useReactNative({
    networking: {
      ignoreUrls: /symbolicate/,
    },
  })
}

/**
 * Reactotron allows you to define custom commands that you can run
 * from Reactotron itself, and they will run in your app.
 *
 * Define them in the section below with `onCustomCommand`. Use your
 * creativity -- this is great for development to quickly and easily
 * get your app into the state you want.
 *
 * NOTE: If you edit this file while running the app, you will need to do a full refresh
 * or else your custom commands won't be registered correctly.
 */
reactotron.onCustomCommand({
<<<<<<< HEAD
=======
  title: "Show Dev Menu",
  description: "Opens the React Native dev menu",
  command: "showDevMenu",
  handler: () => {
    Reactotron.log("Showing React Native dev menu")
    NativeModules.DevMenu.show()
  },
})

reactotron.onCustomCommand({
>>>>>>> c151b928
  title: "Reset Root Store",
  description: "Resets the MST store",
  command: "resetStore",
  handler: () => {
    Reactotron.log("resetting store")
    clear()
  },
})

reactotron.onCustomCommand({
  title: "Reset Navigation State",
  description: "Resets the navigation state",
  command: "resetNavigation",
  handler: () => {
    Reactotron.log("resetting navigation state")
    resetRoot({ index: 0, routes: [] })
  },
})

reactotron.onCustomCommand<[{ name: "route"; type: ArgType.String }]>({
  command: "navigateTo",
  handler: (args) => {
    const { route } = args ?? {}
    if (route) {
      Reactotron.log(`Navigating to: ${route}`)
      navigate(route as any) // this should be tied to the navigator, but since this is for debugging, we can navigate to illegal routes
    } else {
      Reactotron.log("Could not navigate. No route provided.")
    }
  },
  title: "Navigate To Screen",
  description: "Navigates to a screen by name.",
  args: [{ name: "route", type: ArgType.String }],
})

reactotron.onCustomCommand({
  title: "Go Back",
  description: "Goes back",
  command: "goBack",
  handler: () => {
    Reactotron.log("Going back")
    goBack()
  },
})

/**
 * We're going to add `console.tron` to the Reactotron object.
 * Now, anywhere in our app in development, we can use Reactotron like so:
 *
 * ```
 * if (__DEV__) {
 *  console.tron.log('here')
 * }
 * ```
 *
 * Use this power responsibly! :)
 */
console.tron = reactotron

/**
 * We tell typescript about our dark magic
 *
 * You can also import Reactotron yourself from ./reactotronClient
 * and use it directly, like Reactotron.log('hello world')
 */
declare global {
  interface Console {
    /**
     * Reactotron client for logging, displaying, measuring performance, and more.
     * @see https://github.com/infinitered/reactotron
     *
     * @example
     * if (__DEV__) {
     *  console.tron.log("here")
     *
     *  console.tron.display({
     *    name: 'JOKE',
     *    preview: 'What's the best thing about Switzerland?',
     *    value: 'I don't know, but the flag is a big plus!',
     *    important: true
     *  })
     * }
     *
     */
    tron: typeof reactotron
  }
}

/**
 * For our last trick, we are going to monkey patching console to also output to Reactotron.
 */
const ogConsoleLog = console.log
console.log = (...args: Parameters<typeof console.log>) => {
  ogConsoleLog(...args)
  reactotron.log(...args)
}

const ogConsoleWarn = console.warn
console.warn = (...args: Parameters<typeof console.warn>) => {
  ogConsoleWarn(...args)
  reactotron.warn(args[0])
}

const ogConsoleError = console.error
console.error = (...args: Parameters<typeof console.error>) => {
  ogConsoleError(...args)
  if (args[0] instanceof Error) {
    reactotron.error(args[0].message, args[0].stack)
  } else {
    reactotron.error(args[0], args[1])
  }
}

const ogConsoleDebug = console.debug
console.debug = (...args: Parameters<typeof console.debug>) => {
  ogConsoleDebug(...args)
  reactotron.debug(args[0])
}

/**
 * Now that we've setup all our Reactotron configuration, let's connect!
 */
reactotron.connect()<|MERGE_RESOLUTION|>--- conflicted
+++ resolved
@@ -49,8 +49,6 @@
  * or else your custom commands won't be registered correctly.
  */
 reactotron.onCustomCommand({
-<<<<<<< HEAD
-=======
   title: "Show Dev Menu",
   description: "Opens the React Native dev menu",
   command: "showDevMenu",
@@ -61,7 +59,6 @@
 })
 
 reactotron.onCustomCommand({
->>>>>>> c151b928
   title: "Reset Root Store",
   description: "Resets the MST store",
   command: "resetStore",
