import { useState, useEffect, useRef } from "react"
import { BackHandler } from "react-native"
<<<<<<< HEAD
import { PartialState, NavigationState, NavigationContainerRef, NavigationAction } from "@react-navigation/native"

export const RootNavigation = {
  navigate(name: string, params?: any) {
    name // eslint-disable-line no-unused-expressions
  },
  goBack() {}, // eslint-disable-line @typescript-eslint/no-empty-function
  resetRoot(state?: PartialState<NavigationState> | NavigationState) {}, // eslint-disable-line @typescript-eslint/no-unused-vars, @typescript-eslint/no-empty-function
  getRootState(): NavigationState {
    return {} as any
  },
  dispatch(action: NavigationAction) {},
}
=======
import {
  PartialState,
  NavigationState,
  createNavigationContainerRef,
} from "@react-navigation/native"
>>>>>>> 984a0494

export const navigationRef = createNavigationContainerRef()

/**
 * Gets the current screen from any navigation state.
 */
export function getActiveRouteName(state: NavigationState | PartialState<NavigationState>) {
  const route = state.routes[state.index]

  // Found the active route -- return the name
  if (!route.state) return route.name

  // Recursive call to deal with nested routers
  return getActiveRouteName(route.state)
}

/**
 * Hook that handles Android back button presses and forwards those on to
 * the navigation or allows exiting the app.
 */
export function useBackButtonHandler(canExit: (routeName: string) => boolean) {
  const canExitRef = useRef(canExit)

  useEffect(() => {
    canExitRef.current = canExit
  }, [canExit])

  useEffect(() => {
    // We'll fire this when the back button is pressed on Android.
    const onBackPress = () => {
      if (!navigationRef.isReady()) {
        return false
      }

      // grab the current route
      const routeName = getActiveRouteName(navigationRef.getRootState())

      // are we allowed to exit?
      if (canExitRef.current(routeName)) {
        // let the system know we've not handled this event
        return false
      }

      // we can't exit, so let's turn this into a back action
      if (navigationRef.canGoBack()) {
        navigationRef.goBack()
        return true
      }

      return false
    }

    // Subscribe when we come to life
    BackHandler.addEventListener("hardwareBackPress", onBackPress)

    // Unsubscribe when we're done
    return () => BackHandler.removeEventListener("hardwareBackPress", onBackPress)
  }, [])
}

/**
 * Custom hook for persisting navigation state.
 */
export function useNavigationPersistence(storage: any, persistenceKey: string) {
  const [initialNavigationState, setInitialNavigationState] = useState()

  // This feature is particularly useful in development mode.
  // It is selectively enabled in development mode with
  // the following approach. If you'd like to use navigation persistence
  // in production, remove the __DEV__ and set the state to true
  const [isRestored, setIsRestored] = useState(!__DEV__)

  const routeNameRef = useRef<string | undefined>()

  const onNavigationStateChange = (state) => {
    const previousRouteName = routeNameRef.current
    const currentRouteName = getActiveRouteName(state)

    if (previousRouteName !== currentRouteName) {
      // track screens.
      __DEV__ && console.tron.log(currentRouteName)
    }

    // Save the current route name for later comparision
    routeNameRef.current = currentRouteName

    // Persist state to storage
    storage.save(persistenceKey, state)
  }

  const restoreState = async () => {
    try {
      const state = await storage.load(persistenceKey)
      if (state) setInitialNavigationState(state)
    } finally {
      setIsRestored(true)
    }
  }

  useEffect(() => {
    if (!isRestored) restoreState()
  }, [isRestored])

  return { onNavigationStateChange, restoreState, isRestored, initialNavigationState }
}

/**
 * use this to navigate to navigate without the navigation
 * prop. If you have access to the navigation prop, do not use this.
 * More info: https://reactnavigation.org/docs/navigating-without-navigation-prop/
 */
export function navigate(name: any, params?: any) {
  if (navigationRef.isReady()) {
    navigationRef.navigate(name as never, params as never)
  }
}

export function goBack() {
  if (navigationRef.isReady() && navigationRef.canGoBack()) {
    navigationRef.goBack()
  }
}

export function resetRoot(params = { index: 0, routes: [] }) {
  if (navigationRef.isReady()) {
    navigationRef.resetRoot(params)
  }
}<|MERGE_RESOLUTION|>--- conflicted
+++ resolved
@@ -1,7 +1,6 @@
 import { useState, useEffect, useRef } from "react"
 import { BackHandler } from "react-native"
-<<<<<<< HEAD
-import { PartialState, NavigationState, NavigationContainerRef, NavigationAction } from "@react-navigation/native"
+import { PartialState, NavigationState, NavigationContainerRef, NavigationAction, createNavigationContainerRef } from "@react-navigation/native"
 
 export const RootNavigation = {
   navigate(name: string, params?: any) {
@@ -14,13 +13,6 @@
   },
   dispatch(action: NavigationAction) {},
 }
-=======
-import {
-  PartialState,
-  NavigationState,
-  createNavigationContainerRef,
-} from "@react-navigation/native"
->>>>>>> 984a0494
 
 export const navigationRef = createNavigationContainerRef()
 
