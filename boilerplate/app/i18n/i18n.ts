import * as Localization from "expo-localization"
import { I18n } from "i18n-js"
import { I18nManager } from "react-native"

// if English isn't your default language, move Translations to the appropriate language file.
import en, { Translations } from "./en"
import ar from "./ar"
import ko from "./ko"
import fr from "./fr"
<<<<<<< HEAD
import jp from "./jp"
import hi from "./hi"
=======
import ja from "./ja"
>>>>>>> 7d054fa7

// Migration guide from i18n 3.x -> 4.x:
// https://github.com/fnando/i18n-js/blob/main/MIGRATING_FROM_V3_TO_V4.md
// https://github.com/fnando/i18n/discussions/24

// to use regional locales use { "en-US": enUS } etc
const fallbackLocale = "en-US"
export const i18n = new I18n(
<<<<<<< HEAD
  { ar, en, "en-US": en, ko, fr, jp, hi },
=======
  { ar, en, "en-US": en, ko, fr, ja },
>>>>>>> 7d054fa7
  { locale: fallbackLocale, defaultLocale: fallbackLocale, enableFallback: true },
)

const systemLocale = Localization.getLocales()[0]
const systemLocaleTag = systemLocale?.languageTag ?? fallbackLocale

if (Object.prototype.hasOwnProperty.call(i18n.translations, systemLocaleTag)) {
  // if specific locales like en-FI or en-US is available, set it
  i18n.locale = systemLocaleTag
} else {
  // otherwise try to fallback to the general locale (dropping the -XX suffix)
  const generalLocale = systemLocaleTag.split("-")[0]
  if (Object.prototype.hasOwnProperty.call(i18n.translations, generalLocale)) {
    i18n.locale = generalLocale
  } else {
    i18n.locale = fallbackLocale
  }
}

// handle RTL languages
export const isRTL = systemLocale?.textDirection === "rtl"
I18nManager.allowRTL(isRTL)
I18nManager.forceRTL(isRTL)

/**
 * Builds up valid keypaths for translations.
 */
export type TxKeyPath = RecursiveKeyOf<Translations>

// via: https://stackoverflow.com/a/65333050
type RecursiveKeyOf<TObj extends object> = {
  [TKey in keyof TObj & (string | number)]: RecursiveKeyOfHandleValue<TObj[TKey], `${TKey}`>
}[keyof TObj & (string | number)]

type RecursiveKeyOfInner<TObj extends object> = {
  [TKey in keyof TObj & (string | number)]: RecursiveKeyOfHandleValue<
    TObj[TKey],
    `['${TKey}']` | `.${TKey}`
  >
}[keyof TObj & (string | number)]

type RecursiveKeyOfHandleValue<TValue, Text extends string> = TValue extends any[]
  ? Text
  : TValue extends object
  ? Text | `${Text}${RecursiveKeyOfInner<TValue>}`
  : Text<|MERGE_RESOLUTION|>--- conflicted
+++ resolved
@@ -7,12 +7,8 @@
 import ar from "./ar"
 import ko from "./ko"
 import fr from "./fr"
-<<<<<<< HEAD
-import jp from "./jp"
+import ja from "./ja"
 import hi from "./hi"
-=======
-import ja from "./ja"
->>>>>>> 7d054fa7
 
 // Migration guide from i18n 3.x -> 4.x:
 // https://github.com/fnando/i18n-js/blob/main/MIGRATING_FROM_V3_TO_V4.md
@@ -21,11 +17,7 @@
 // to use regional locales use { "en-US": enUS } etc
 const fallbackLocale = "en-US"
 export const i18n = new I18n(
-<<<<<<< HEAD
-  { ar, en, "en-US": en, ko, fr, jp, hi },
-=======
-  { ar, en, "en-US": en, ko, fr, ja },
->>>>>>> 7d054fa7
+  { ar, en, "en-US": en, ko, fr, ja, hi },
   { locale: fallbackLocale, defaultLocale: fallbackLocale, enableFallback: true },
 )
 
