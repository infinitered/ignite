--- conflicted
+++ resolved
@@ -8,16 +8,10 @@
     "invalidEmail": "Invalid email address."
   },
   "welcomeScreen": {
-<<<<<<< HEAD
-    "postscript": "psst  — This probably isn't what your app looks like. (Unless your designer handed you these screens, and in that case, ship it!)",
-    "letsGo": "Let's go!",
-    "readyForLaunch": "Your app, almost ready for launch!",
-=======
     "headerRight": "Log Out",
     "postscript": "psst  — This probably isn't what your app looks like. (Unless your designer handed you these screens, and in that case, ship it!)",
     "letsGo": "Let's go!",
     "readyForLaunch": "Your app, almost ready for lauch!",
->>>>>>> aeb348bd
     "exciting": "(ohh, this is exciting!)"
   },
   "loginScreen": {
