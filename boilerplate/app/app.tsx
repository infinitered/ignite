/* eslint-disable import/first */
/**
 * Welcome to the main entry point of the app. In this file, we'll
 * be kicking off our app.
 *
 * Most of this file is boilerplate and you shouldn't need to modify
 * it very often. But take some time to look through and understand
 * what is going on here.
 *
 * The app navigation resides in ./app/navigators, so head over there
 * if you're interested in adding screens and navigators.
 */
if (__DEV__) {
  // Load Reactotron in development only.
  // Note that you must be using metro's `inlineRequires` for this to work.
  // If you turn it off in metro.config.js, you'll have to manually import it.
  require("./devtools/ReactotronConfig.ts")
}
import "./i18n"
import "./utils/ignoreWarnings"
import { useFonts } from "expo-font"
import React from "react"
import { initialWindowMetrics, SafeAreaProvider } from "react-native-safe-area-context"
import * as Linking from "expo-linking"
import { useInitialRootStore } from "./models" // @mst remove-current-line
import { AppNavigator, useNavigationPersistence } from "./navigators"
import { ErrorBoundary } from "./screens/ErrorScreen/ErrorBoundary"
import * as storage from "./utils/storage"
import { $styles, customFontsToLoad } from "./theme"
import Config from "./config"
import { GestureHandlerRootView } from "react-native-gesture-handler"

export const NAVIGATION_PERSISTENCE_KEY = "NAVIGATION_STATE"

// Web linking configuration
const prefix = Linking.createURL("/")
const config = {
  screens: {
    Login: {
      path: "",
    },
    Welcome: "welcome",
    Demo: {
      screens: {
        DemoShowroom: {
          path: "showroom/:queryIndex?/:itemIndex?",
        },
        DemoDebug: "debug",
        DemoPodcastList: "podcast",
        DemoCommunity: "community",
      },
    },
  },
}

interface AppProps {
  hideSplashScreen: () => Promise<boolean>
}

/**
 * This is the root component of our app.
 * @param {AppProps} props - The props for the `App` component.
 * @returns {JSX.Element} The rendered `App` component.
 */
function App(props: AppProps) {
  const { hideSplashScreen } = props
  const {
    initialNavigationState,
    onNavigationStateChange,
    isRestored: isNavigationStateRestored,
  } = useNavigationPersistence(storage, NAVIGATION_PERSISTENCE_KEY)

  const [areFontsLoaded, fontLoadError] = useFonts(customFontsToLoad)

  // @mst replace-next-line React.useEffect(() => {
  const { rehydrated } = useInitialRootStore(() => {
    // @mst replace-next-line
    // This runs after the root store has been initialized and rehydrated.

    // If your initialization scripts run very fast, it's good to show the splash screen for just a bit longer to prevent flicker.
    // Slightly delaying splash screen hiding for better UX; can be customized or removed as needed,
    // Note: (vanilla Android) The splash-screen will not appear if you launch your app via the terminal or Android Studio. Kill the app and launch it normally by tapping on the launcher icon. https://stackoverflow.com/a/69831106
    // Note: (vanilla iOS) You might notice the splash-screen logo change size. This happens in debug/development mode. Try building the app for release.
    setTimeout(hideSplashScreen, 500)

    // @mst replace-next-line }, [])
  })

  // Before we show the app, we have to wait for our state to be ready.
  // In the meantime, don't render anything. This will be the background
  // color set in native by rootView's background color.
  // In iOS: application:didFinishLaunchingWithOptions:
  // In Android: https://stackoverflow.com/a/45838109/204044
  // You can replace with your own loading component if you wish.
<<<<<<< HEAD
  // @mst replace-next-line if (!isNavigationStateRestored || !areFontsLoaded) return null
  if (!rehydrated || !isNavigationStateRestored || !areFontsLoaded) return null
=======
  if (!rehydrated || !isNavigationStateRestored || (!areFontsLoaded && !fontLoadError)) {
    return null
  }
>>>>>>> 024543cf

  const linking = {
    prefixes: [prefix],
    config,
  }

  // otherwise, we're ready to render the app
  return (
    <SafeAreaProvider initialMetrics={initialWindowMetrics}>
      <ErrorBoundary catchErrors={Config.catchErrors}>
        <GestureHandlerRootView style={$styles.flex1}>
          <AppNavigator
            linking={linking}
            initialState={initialNavigationState}
            onStateChange={onNavigationStateChange}
          />
        </GestureHandlerRootView>
      </ErrorBoundary>
    </SafeAreaProvider>
  )
}

export default App<|MERGE_RESOLUTION|>--- conflicted
+++ resolved
@@ -92,14 +92,9 @@
   // In iOS: application:didFinishLaunchingWithOptions:
   // In Android: https://stackoverflow.com/a/45838109/204044
   // You can replace with your own loading component if you wish.
-<<<<<<< HEAD
-  // @mst replace-next-line if (!isNavigationStateRestored || !areFontsLoaded) return null
-  if (!rehydrated || !isNavigationStateRestored || !areFontsLoaded) return null
-=======
   if (!rehydrated || !isNavigationStateRestored || (!areFontsLoaded && !fontLoadError)) {
     return null
   }
->>>>>>> 024543cf
 
   const linking = {
     prefixes: [prefix],
