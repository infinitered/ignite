<<<<<<< HEAD
import type { StyleProp } from "react-native"
import { colors as colorsLight } from "./colors"
import { colors as colorsDark } from "./colorsDark"
import { spacing as spacingLight } from "./spacing"
import { spacing as spacingDark } from "./spacingDark"
import { timing } from "./timing"
import { typography } from "./typography"

// This supports "light" and "dark" themes by default. If undefined, it'll use the system theme
export type ThemeContexts = "light" | "dark" | undefined

// Because we have two themes, we need to define the types for each of them.
// colorsLight and colorsDark should have the same keys, but different values.
export type Colors = typeof colorsLight | typeof colorsDark
// The spacing type needs to take into account the different spacing values for light and dark themes.
export type Spacing = typeof spacingLight | typeof spacingDark

// These two are consistent across themes.
export type Timing = typeof timing
export type Typography = typeof typography

// The overall Theme object should contain all of the data you need to style your app.
export interface Theme {
  colors: Colors
  spacing: Spacing
  typography: Typography
  timing: Timing
}

// Here we define our themes.
export const lightTheme: Theme = {
  colors: colorsLight,
  spacing: spacingLight,
  typography,
  timing,
}
export const darkTheme: Theme = {
  colors: colorsDark,
  spacing: spacingDark,
  typography,
  timing,
}

/**
 * Represents a function that returns a styled component based on the provided theme.
 * @template T The type of the style.
 * @param theme The theme object.
 * @returns The styled component.
 *
 * @example
 * const $container: ThemedStyle<ViewStyle> = (theme) => ({
 *   flex: 1,
 *   backgroundColor: theme.colors.background,
 *   justifyContent: "center",
 *   alignItems: "center",
 * })
 * // Then use in a component like so:
 * const Component = () => {
 *   const { themed } = useAppTheme()
 *   return <View style={themed($container)} />
 * }
 */
export type ThemedStyle<T> = (theme: Theme) => T
export type ThemedStyleArray<T> = (
  | ThemedStyle<T>
  | StyleProp<T>
  | (StyleProp<T> | ThemedStyle<T>)[]
)[]

// Export the theme objects with backwards compatibility for the old theme structure.
export { colorsLight as colors, colorsDark, spacingLight as spacing }

=======
export * from "./colors"
export * from "./spacing"
>>>>>>> d3d8b38b
export * from "./styles"
export * from "./typography"
export * from "./timing"<|MERGE_RESOLUTION|>--- conflicted
+++ resolved
@@ -1,4 +1,3 @@
-<<<<<<< HEAD
 import type { StyleProp } from "react-native"
 import { colors as colorsLight } from "./colors"
 import { colors as colorsDark } from "./colorsDark"
@@ -69,12 +68,10 @@
 )[]
 
 // Export the theme objects with backwards compatibility for the old theme structure.
-export { colorsLight as colors, colorsDark, spacingLight as spacing }
+export { colorsLight as colors }
+export { colorsDark }
+export { spacingLight as spacing }
 
-=======
-export * from "./colors"
-export * from "./spacing"
->>>>>>> d3d8b38b
 export * from "./styles"
 export * from "./typography"
 export * from "./timing"