--- conflicted
+++ resolved
@@ -17,9 +17,5 @@
     "resolveJsonModule": true
   },
   "exclude": ["node_modules"],
-<<<<<<< HEAD
-  "include": ["index.js", "App.js", "app", "test", "storybook"]
-=======
-  "include": ["index.js", "app", "test"]
->>>>>>> a4fa37a0
+  "include": ["index.js", "App.js", "app", "test"]
 }