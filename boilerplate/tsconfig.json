--- conflicted
+++ resolved
@@ -20,17 +20,8 @@
     "resolveJsonModule": true,
     "baseUrl": ".",
     "paths": {
-<<<<<<< HEAD
-      "app/*": [
-        "./app/*"
-      ],
-      "assets/*": [
-        "./assets/*"
-      ]
-=======
       "@/*": ["./app/*"],
       "assets/*": ["./assets/*"]
->>>>>>> b1cb6c3d
     },
     "typeRoots": [
       "./node_modules/@types",
