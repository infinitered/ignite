<p align="center"><img src="https://user-images.githubusercontent.com/1479215/206780298-2b98221d-9c57-4cd3-866a-cf85ec1ddd9e.jpg" alt="Ignite README Splash Image" /></p>

# Ignite - the battle-tested React Native boilerplate

<a href="https://badge.fury.io/js/ignite-cli" target="_blank"><img src="https://badge.fury.io/js/ignite-cli.svg" alt="npm version" height="20"></a>
![GitHub Repo stars](https://img.shields.io/github/stars/infinitered/ignite)
![Twitter Follow](https://img.shields.io/twitter/follow/ir_ignite)
[![CircleCI](https://dl.circleci.com/status-badge/img/gh/infinitered/ignite/tree/master.svg?style=svg)](https://dl.circleci.com/status-badge/redirect/gh/infinitered/ignite/tree/master)

## Proven React Native boilerplate

The culmination of over seven years of constant React Native development, Ignite is the most popular React Native app boilerplate for both Expo and bare React Native.

This is the React Native boilerplate that the [Infinite Red](https://infinite.red) team uses on a day-to-day basis to build client apps. Developers who use Ignite report that it saves them two to four weeks of time on average off the beginning of their React Native project!

<<<<<<< HEAD
## [Full Documentation](https://github.com/infinitered/ignite/blob/master/docs)

We've put great effort into the documentation as a team, please [read through it here](https://github.com/infinitered/ignite/blob/master/docs). If you're unsure why a certain decision was made related to this boilerplate or how to proceed with a particular feature, it's likely documented. If it still isn't clear, go through the proper [help channels](#reporting-bugs--getting-help) and we always welcome PRs to improve the docs!

=======
>>>>>>> 95b5d540
## Intro Video

Check out the [Getting Started with Ignite](https://www.youtube.com/watch?v=KOSvDlFyg20) video for a 13 minute overview!

## Tech Stack

Nothing makes it into Ignite unless it's been proven on projects that Infinite Red works on. Ignite apps include the following rock-solid technical decisions out of the box:

| Library           | Category             | Version | Description                                    |
| ----------------- | -------------------- | ------- | ---------------------------------------------- |
| React Native      | Mobile Framework     | v0.72   | The best cross-platform mobile framework       |
| React             | UI Framework         | v18     | The most popular UI framework in the world     |
| TypeScript        | Language             | v5      | Static typechecking                            |
| React Navigation  | Navigation           | v6      | Performant and consistent navigation framework |
| MobX-State-Tree   | State Management     | v5      | Observable state tree                          |
| MobX-React-Lite   | React Integration    | v3      | Re-render React performantly                   |
| Expo              | SDK                  | v49     | Allows (optional) Expo modules                 |
| Expo Font         | Custom Fonts         | v11     | Import custom fonts                            |
| Expo Localization | Internationalization | v14     | i18n support (including RTL!)                  |
| Expo Status Bar   | Status Bar Library   | v1      | Status bar support                             |
| RN Reanimated     | Animations           | v3      | Beautiful and performant animations            |
| AsyncStorage      | Persistence          | v1      | State persistence                              |
| apisauce          | REST client          | v2      | Communicate with back-end                      |
| Reactotron RN     | Inspector/Debugger   | v3      | JS debugging                                   |
| Hermes            | JS engine            |         | Fine-tuned JS engine for RN                    |
| Jest              | Test Runner          | v26     | Standard test runner for JS apps               |
| Maestro           | Testing Framework    |         | Automate end-to-end UI testing                 |
| date-fns          | Date library         | v2      | Excellent date library                         |

Ignite also comes with a [component library](https://github.com/infinitered/ignite/blob/master/docs/Components.md) that is tuned for custom designs, theming support, testing, custom fonts, generators, and much, much more.

## Quick Start

Prerequisites:

- For [Expo-powered React Native apps](https://expo.io/), no prerequisites are necessary ([why choose Expo?](https://medium.com/@adhithiravi/building-react-native-apps-expo-or-not-d49770d1f5b8))
- For vanilla React Native, make sure you're set up for React Native by following [the official documentation](https://reactnative.dev/docs/environment-setup).

Run the CLI:

```bash
# Get walked through the prompts for the different options to start your new app
npx ignite-cli@latest new PizzaApp

# Accept all the recommended defaults and get straight to coding!
npx ignite-cli@latest new PizzaApp --yes
```

Once you're up and running, check out our new [Getting Started Guide](https://github.com/infinitered/ignite/blob/master/docs/Guide.md) guide or the rest of our [docs](https://github.com/infinitered/ignite/blob/master/docs).

If you'd like to follow a tutorial, check out [this one from Robin Heinze](https://shift.infinite.red/creating-a-trivia-app-with-ignite-bowser-part-1-1987cc6e93a1). _Note that this was created for a previous version of Ignite -- we are working on updating it!_

## Generators

_The hidden gem of Ignite._ Generators help you scaffold your app very quickly, be it for a proof-of-concept, a demo, or a production app. Generators are there to save you time, keep your code consistent, and help you with the basic structure of your app.

```
npx ignite-cli generate --help
```

...will give you information on what generators are present. To learn more, check out our [Generators](https://github.com/infinitered/ignite/blob/master/docs/Generators.md) documentation.

### Troubleshooting

The above commands may fail with various errors, depending on your operating system and dependency versions. Some troubleshooting steps to follow:

- Uninstall global versions of the Ignite CLI via `npm uninstall -g ignite-cli` and use the CLI via `npx ignite-cli`
- Make sure you are using a reasonably recent version of Node. This can be checked via the `node --version` command. If you require multiple Node versions on your system, install `nvm`, and then run `nvm install --lts`. At the time of writing, Node LTS is v16.x.x.
- If the installation fails because of an Xcode error (missing Xcode command line tools), the easiest way to install them is to run `sudo xcode-select --install` in your terminal.
- If Xcode and command line tools are already installed, but the installation complains about missing patch dependencies, you may need to switch the Xcode location to something else: `sudo xcode-select -s /Applications/Xcode.app/Contents/Developer`
- Opening the project in Xcode can give you other insights into what's happening: `open ./ios/<yourapp>.xcworkspace`
- Add the `--debug` switch to the Ignite CLI new command to provide additional output during project initialization

Note:

- Navigation persistence is OFF by default in production.
- Error boundary is set to 'always' display by default.

## Reporting Bugs / Getting Help

If you run into problems, first search the issues and discussions in this repository. If you don't find anything, you can come talk to our friendly and active developers in the Infinite Red Community Slack ([community.infinite.red](http://community.infinite.red)).

If you still need help after reaching out to the proper channels, feel free to open a new GitHub issue via `npx ignite-cli issue "Unable to Ignite new app"` (as an example). This will help start writing your issue with the correct diagnostic information included.

## Need Inspiration?

If you need battle-tested solutions from Infinite Red experts on everything from Accessibility, to CI/CD configuration, head to [Ignite Cookbook](https://ignitecookbook.com) for code snippets from our team and the community!

## No time to learn React Native? Hire Infinite Red for your next project

We get it – sometimes there just isn’t enough time on a project to learn the ins and outs of a new framework. Infinite Red’s here to help! Our experienced team of React Native engineers have worked with companies like Microsoft, GasBuddy, Zoom, and Mercari to bring some of the most complex React Native projects to life.

Whether it’s running a full project or training a team on React Native, we can help you solve your company’s toughest engineering challenges – and make it a great experience at the same time.

Ready to see how we can work together? [Send us a message](https://infinite.red/contact)

## Further Reading

- Watch Jamon Holmgren's talk at React Live Amsterdam 2019 where he uses Ignite to build an app in less than 30 minutes: [https://www.youtube.com/watch?v=OgiFKMd_TeY](https://www.youtube.com/watch?v=OgiFKMd_TeY)
- Prior art includes [Ignite Andross](https://github.com/infinitered/ignite-andross) and [Ignite Bowser](https://github.com/infinitered/ignite-bowser) (which is very similar to the current version of Ignite).
- [Who are We?](https://infinite.red) - Learn More About Infinite Red<|MERGE_RESOLUTION|>--- conflicted
+++ resolved
@@ -13,16 +13,13 @@
 
 This is the React Native boilerplate that the [Infinite Red](https://infinite.red) team uses on a day-to-day basis to build client apps. Developers who use Ignite report that it saves them two to four weeks of time on average off the beginning of their React Native project!
 
-<<<<<<< HEAD
+## Intro Video
+
+Check out the [Getting Started with Ignite](https://www.youtube.com/watch?v=KOSvDlFyg20) video for a 13 minute overview!
+
 ## [Full Documentation](https://github.com/infinitered/ignite/blob/master/docs)
 
 We've put great effort into the documentation as a team, please [read through it here](https://github.com/infinitered/ignite/blob/master/docs). If you're unsure why a certain decision was made related to this boilerplate or how to proceed with a particular feature, it's likely documented. If it still isn't clear, go through the proper [help channels](#reporting-bugs--getting-help) and we always welcome PRs to improve the docs!
-
-=======
->>>>>>> 95b5d540
-## Intro Video
-
-Check out the [Getting Started with Ignite](https://www.youtube.com/watch?v=KOSvDlFyg20) video for a 13 minute overview!
 
 ## Tech Stack
 
