--- conflicted
+++ resolved
@@ -46,20 +46,18 @@
 npx ignite-cli new PizzaApp --bundle=com.infinitered.pizzaapp
 ```
 
-<<<<<<< HEAD
+Ignite will walk you through the rest.
+
+If you'd like to follow a tutorial, check out [this one from Robin Heinze](https://shift.infinite.red/creating-a-trivia-app-with-ignite-bowser-part-1-1987cc6e93a1).
+
 ### Troubleshooting
+
 The above commands may fail with various errors, depending on your operating system and dependency versions. Some troubleshooting steps to follow:
 
 - Make sure you are using the LTS version of Node. This can be checked via the `node --version` command. If you require multiple Node versions on your system, install `nvm`, and then run `nvm install --lts`. At the time of writing, Node LTS is v14.x.x.
 - If the installation fails because of an XCode error (missing XCode command line tools), the easiest way to install them is to run `sudo xcode-select --install` in your terminal.
 - If XCode and command line tools are already installed, but the installation complains about missing patch dependencies, you may need to switch the XCode location to something else: `sudo xcode-select -s /Applications/Xcode.app/Contents/Developer`
 
-Ignite will walk you through the rest. If you'd like to follow a tutorial, check out [this one from Robin Heinze](https://shift.infinite.red/creating-a-trivia-app-with-ignite-bowser-part-1-1987cc6e93a1).
-=======
-Ignite will walk you through the rest.
-
-If you'd like to follow a tutorial, check out [this one from Robin Heinze](https://shift.infinite.red/creating-a-trivia-app-with-ignite-bowser-part-1-1987cc6e93a1).
->>>>>>> 3bde6c2a
 
 ## Generators
 
