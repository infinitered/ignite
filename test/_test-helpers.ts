import { spawn } from "child_process"
import { WriteStream } from "fs"
<<<<<<< HEAD
import {
  EXPO_ROUTER_SCREEN_TEMPLATE,
  EXPO_ROUTER_ROUTE_TEMPLATE,
  EXPO_ROUTER_DYNAMIC_ROUTE_TEMPLATE,
} from "../src/tools/react-native"
=======
import { system, filesystem } from "gluegun"

import { stripANSI } from "../src/tools/strip-ansi"
>>>>>>> 199a2149

const IGNITE = "node " + filesystem.path(__dirname, "..", "bin", "ignite")
const shellOpts = { stdio: "inherit" }

jest.setTimeout(10 * 60 * 1000)

type RunOptions = {
  pre?: string // command to run before the command
  post?: string // command to run after the command
}

type SpawnOptions = RunOptions & {
  outputFileName: string
}

type CommandOutput = {
  output: string
  exitCode: number
}

function buildCommand(cmd: string, options: RunOptions) {
  return `${options.pre ? options.pre + " && " : ""}${cmd}${options.post ? " && " + options.post : ""}`
}

export async function run(cmd: string, options: RunOptions = {}): Promise<string> {
  const resultANSI = await system.run(buildCommand(cmd, options), shellOpts)
  return stripANSI(resultANSI)
}

export async function runError(cmd: string): Promise<string | any> {
  let resultANSI: string
  try {
    resultANSI = await system.run(`${IGNITE} ${cmd}`, shellOpts)
  } catch (e) {
    return e
  }
  return `No error thrown? Output: ${resultANSI}`
}

export async function runIgnite(cmd: string, options: RunOptions = {}): Promise<string> {
  return run(`${IGNITE} ${cmd}`, options)
}

async function deleteFileIfExists(file: string) {
  if (filesystem.exists(file)) {
    filesystem.remove(file)
  }
}

const artifactsDirectory = filesystem.path(__dirname, "artifacts")

async function setUpLogFile(filePath: string): Promise<WriteStream> {
  filesystem.dir(artifactsDirectory)
  const outputLog = filesystem.createWriteStream(filePath)

  await new Promise((resolve, reject) => {
    outputLog.on("open", resolve)
    outputLog.on("error", (err) => reject(err))
  })

  return outputLog
}

/**
 * Spawns a shell command and logs its output to the provided WriteStream.
 * Meant to log to a temporary file for later reading. This is an internal
 * function for use by `spawnAndLog`.
 *
 * @param cmd - The shell command to execute.
 * @param outputLog - The WriteStream where the command's output will be logged.
 * @returns A promise that resolves to the exit code of the command, or 99 if the exit code is null or undefined.
 *
 * @throws Will reject the promise if the subprocess fails to start.
 */
async function startSpawnAndLog(cmd: string, outputLog: WriteStream): Promise<number> {
  return new Promise((resolve, reject) => {
    const subprocess = spawn("sh", ["-c", cmd], { stdio: ["ignore", outputLog, outputLog] })
    subprocess.on("close", (code) => {
      console.log(`${cmd} exited with code ${code}`)
      resolve(code ?? 99)
    })
    subprocess.on("error", (err) => {
      console.log(`Failed to start subprocess: ${err}`)
      reject(err)
    })
  })
}

/**
 * Executes a command, logs its output to a file, and returns the command's exit code and output.
 * Uses `spawn`to run commands so that we can capture output in case of failure.
 * We can log the output to the test console by throwing it, or if that fails,
 * we can read the file for troubleshooting. Keep in mind that the output will
 * need ANSI characters stripped to be readable in that case.
 *
 * The error code should typically be `1` if the command fails, but is set to `99` by default in `runSpawnAndLog`.
 *
 * @param cmd - The command to execute.
 * @param options - Options for spawning the command, including the output file name.
 * @returns A promise that resolves to an object containing the exit code and the output of the command.
 * @throws Will throw an error if the output file cannot be read or if the command execution fails.
 */
export async function spawnAndLog(cmd: string, options: SpawnOptions): Promise<CommandOutput> {
  const fullCmd = buildCommand(cmd, options)
  const filePath = filesystem.path(artifactsDirectory, options.outputFileName)
  await deleteFileIfExists(filePath)

  const outputLog = await setUpLogFile(filePath)

  try {
    const exitCode = await startSpawnAndLog(fullCmd, outputLog)
    outputLog.end()

    const fileData = await filesystem.readAsync(filePath)
    if (fileData === undefined) {
      throw new Error("Failed to read output file")
    }
    return { exitCode, output: fileData }
  } catch (e) {
    outputLog.end()
    throw e
  }
}

export async function spawnAndLogIgnite(
  cmd: string,
  options: SpawnOptions,
): Promise<CommandOutput> {
  return spawnAndLog(`${IGNITE} ${cmd}`, options)
}

// Designed for printing command output to the Jest test console if it fails, by
// throwing the output.
export async function spawnIgniteAndPrintIfFail(
  cmd: string,
  options: SpawnOptions,
): Promise<string> {
  const { output, exitCode } = await spawnAndLogIgnite(cmd, options)
  if (exitCode !== 0) {
    // print entire command output to test console
    throw new Error(`Ignite new exited with code ${exitCode}: \n${stripANSI(output)}`)
  } else {
    return output
  }
}

function generateScreenTemplatePath(pathname: string): string {
  return filesystem.path(pathname, "ignite", "templates", "screen", "NAMEScreen.tsx.ejs")
}

function generateRouteTemplatePath(pathname: string): string {
  return filesystem.path(pathname, "ignite", "templates", "route", "NAME.tsx.ejs")
}

function generateDynamicRouteTemplatePath(pathname: string): string {
  return filesystem.path(pathname, "ignite", "templates", "dynamic-route", "NAME.tsx.ejs")
}

export function copyDefaultScreenGenerator(tempBoilerplatePath: string): void {
<<<<<<< HEAD
  const REACT_NAVIGATION_SCREEN_TEMPLATE = filesystem.read(
    filesystem.path(tempBoilerplatePath, "ignite", "templates", "screen", "NAMEScreen.tsx.ejs"),
  )
=======
  const REACT_NAVIGATION_SCREEN_TPL = `---
destinationDir: app/screens
patches:
- path: "app/navigators/AppNavigator.tsx"
  replace: "// IGNITE_GENERATOR_ANCHOR_APP_STACK_PARAM_LIST"
  insert: "<%= props.pascalCaseName %>: undefined\n\t// IGNITE_GENERATOR_ANCHOR_APP_STACK_PARAM_LIST"
---
import React, { FC } from "react"
import { ViewStyle } from "react-native"
import type { AppStackScreenProps } from "@/navigators/AppNavigator"
import { Screen } from "@/components/Screen"
import { Text } from "@/components/Text"
// import { useNavigation } from "@react-navigation/native"

interface <%= props.pascalCaseName %>ScreenProps extends AppStackScreenProps<"<%= props.pascalCaseName %>"> {}

export const <%= props.pascalCaseName %>Screen: FC<<%= props.pascalCaseName %>ScreenProps> = () => {
  // Pull in navigation via hook
  // const navigation = useNavigation()
  return (
    <Screen style={$root} preset="scroll">
      <Text text="<%= props.camelCaseName %>" />
    </Screen>
  )
}
>>>>>>> 199a2149

  const destination = generateScreenTemplatePath(tempBoilerplatePath)
  if (REACT_NAVIGATION_SCREEN_TEMPLATE) {
    filesystem.write(destination, REACT_NAVIGATION_SCREEN_TEMPLATE)
  }
}

<<<<<<< HEAD
export function copyExpoRouterGeneratorTemplates(tempBoilerplatePath: string): void {
  const screenDestination = generateScreenTemplatePath(tempBoilerplatePath)
  filesystem.write(screenDestination, EXPO_ROUTER_SCREEN_TEMPLATE)

  const routeDestination = generateRouteTemplatePath(tempBoilerplatePath)
  filesystem.write(routeDestination, EXPO_ROUTER_ROUTE_TEMPLATE)
=======
export function copyExpoRouterScreenGenerator(tempBoilerplatePath: string): void {
  const EXPO_ROUTER_SCREEN_TPL = `import React, { FC } from "react"
import { ViewStyle } from "react-native"
import { Screen } from "@/components/Screen"
import { Text } from "@/components/Text"

export default function <%= props.pascalCaseName %>Screen() {
  return (
    <Screen style={$root} preset="scroll">
      <Text text="<%= props.camelCaseName %>" />
    </Screen>
  )
}

const $root: ViewStyle = {
  flex: 1,
}
`
>>>>>>> 199a2149

  const dynamicRouteDestination = generateDynamicRouteTemplatePath(tempBoilerplatePath)
  filesystem.write(dynamicRouteDestination, EXPO_ROUTER_DYNAMIC_ROUTE_TEMPLATE)
}

export function removeScreenGenerator(tempBoilerplatePath: string): void {
  const destination = generateScreenTemplatePath(tempBoilerplatePath)
  filesystem.remove(destination)
}

export function removeExpoRouterGeneratorTemplates(tempBoilerplatePath: string): void {
  const screenDestination = generateScreenTemplatePath(tempBoilerplatePath)
  filesystem.remove(screenDestination)

  const routeDestination = generateRouteTemplatePath(tempBoilerplatePath)
  filesystem.remove(routeDestination)
}<|MERGE_RESOLUTION|>--- conflicted
+++ resolved
@@ -1,16 +1,13 @@
 import { spawn } from "child_process"
 import { WriteStream } from "fs"
-<<<<<<< HEAD
+import { system, filesystem } from "gluegun"
+
 import {
   EXPO_ROUTER_SCREEN_TEMPLATE,
   EXPO_ROUTER_ROUTE_TEMPLATE,
   EXPO_ROUTER_DYNAMIC_ROUTE_TEMPLATE,
 } from "../src/tools/react-native"
-=======
-import { system, filesystem } from "gluegun"
-
 import { stripANSI } from "../src/tools/strip-ansi"
->>>>>>> 199a2149
 
 const IGNITE = "node " + filesystem.path(__dirname, "..", "bin", "ignite")
 const shellOpts = { stdio: "inherit" }
@@ -170,37 +167,9 @@
 }
 
 export function copyDefaultScreenGenerator(tempBoilerplatePath: string): void {
-<<<<<<< HEAD
   const REACT_NAVIGATION_SCREEN_TEMPLATE = filesystem.read(
     filesystem.path(tempBoilerplatePath, "ignite", "templates", "screen", "NAMEScreen.tsx.ejs"),
   )
-=======
-  const REACT_NAVIGATION_SCREEN_TPL = `---
-destinationDir: app/screens
-patches:
-- path: "app/navigators/AppNavigator.tsx"
-  replace: "// IGNITE_GENERATOR_ANCHOR_APP_STACK_PARAM_LIST"
-  insert: "<%= props.pascalCaseName %>: undefined\n\t// IGNITE_GENERATOR_ANCHOR_APP_STACK_PARAM_LIST"
----
-import React, { FC } from "react"
-import { ViewStyle } from "react-native"
-import type { AppStackScreenProps } from "@/navigators/AppNavigator"
-import { Screen } from "@/components/Screen"
-import { Text } from "@/components/Text"
-// import { useNavigation } from "@react-navigation/native"
-
-interface <%= props.pascalCaseName %>ScreenProps extends AppStackScreenProps<"<%= props.pascalCaseName %>"> {}
-
-export const <%= props.pascalCaseName %>Screen: FC<<%= props.pascalCaseName %>ScreenProps> = () => {
-  // Pull in navigation via hook
-  // const navigation = useNavigation()
-  return (
-    <Screen style={$root} preset="scroll">
-      <Text text="<%= props.camelCaseName %>" />
-    </Screen>
-  )
-}
->>>>>>> 199a2149
 
   const destination = generateScreenTemplatePath(tempBoilerplatePath)
   if (REACT_NAVIGATION_SCREEN_TEMPLATE) {
@@ -208,33 +177,12 @@
   }
 }
 
-<<<<<<< HEAD
 export function copyExpoRouterGeneratorTemplates(tempBoilerplatePath: string): void {
   const screenDestination = generateScreenTemplatePath(tempBoilerplatePath)
   filesystem.write(screenDestination, EXPO_ROUTER_SCREEN_TEMPLATE)
 
   const routeDestination = generateRouteTemplatePath(tempBoilerplatePath)
   filesystem.write(routeDestination, EXPO_ROUTER_ROUTE_TEMPLATE)
-=======
-export function copyExpoRouterScreenGenerator(tempBoilerplatePath: string): void {
-  const EXPO_ROUTER_SCREEN_TPL = `import React, { FC } from "react"
-import { ViewStyle } from "react-native"
-import { Screen } from "@/components/Screen"
-import { Text } from "@/components/Text"
-
-export default function <%= props.pascalCaseName %>Screen() {
-  return (
-    <Screen style={$root} preset="scroll">
-      <Text text="<%= props.camelCaseName %>" />
-    </Screen>
-  )
-}
-
-const $root: ViewStyle = {
-  flex: 1,
-}
-`
->>>>>>> 199a2149
 
   const dynamicRouteDestination = generateDynamicRouteTemplatePath(tempBoilerplatePath)
   filesystem.write(dynamicRouteDestination, EXPO_ROUTER_DYNAMIC_ROUTE_TEMPLATE)
