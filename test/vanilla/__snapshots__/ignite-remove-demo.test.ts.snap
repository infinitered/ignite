--- conflicted
+++ resolved
@@ -10,21 +10,13 @@
    Found '@demo remove-file' in /user/home/ignite/app/i18n/demo-ar.ts
    Found '@demo remove-file' in /user/home/ignite/app/i18n/demo-en.ts
    Found '@demo remove-file' in /user/home/ignite/app/i18n/demo-fr.ts
-<<<<<<< HEAD
    Found '@demo remove-file' in /user/home/ignite/app/i18n/demo-hi.ts
-   Found '@demo remove-file' in /user/home/ignite/app/i18n/demo-jp.ts
+   Found '@demo remove-file' in /user/home/ignite/app/i18n/demo-ja.ts
    Found '@demo remove-file' in /user/home/ignite/app/i18n/demo-ko.ts
    Found '@demo remove-current-line', '@demo remove-block-start', '@demo remove-block-end' in /user/home/ignite/app/i18n/en.ts
    Found '@demo remove-current-line', '@demo remove-block-start', '@demo remove-block-end' in /user/home/ignite/app/i18n/fr.ts
    Found '@demo remove-current-line', '@demo remove-block-start', '@demo remove-block-end' in /user/home/ignite/app/i18n/hi.ts
-   Found '@demo remove-current-line', '@demo remove-block-start', '@demo remove-block-end' in /user/home/ignite/app/i18n/jp.ts
-=======
-   Found '@demo remove-file' in /user/home/ignite/app/i18n/demo-ja.ts
-   Found '@demo remove-file' in /user/home/ignite/app/i18n/demo-ko.ts
-   Found '@demo remove-current-line', '@demo remove-block-start', '@demo remove-block-end' in /user/home/ignite/app/i18n/en.ts
-   Found '@demo remove-current-line', '@demo remove-block-start', '@demo remove-block-end' in /user/home/ignite/app/i18n/fr.ts
    Found '@demo remove-current-line', '@demo remove-block-start', '@demo remove-block-end' in /user/home/ignite/app/i18n/ja.ts
->>>>>>> 7d054fa7
    Found '@demo remove-current-line', '@demo remove-block-start', '@demo remove-block-end' in /user/home/ignite/app/i18n/ko.ts
    Found '@demo remove-file' in /user/home/ignite/app/models/AuthenticationStore.ts
    Found '@demo remove-file' in /user/home/ignite/app/models/Episode.test.ts
