--- conflicted
+++ resolved
@@ -243,14 +243,9 @@
       expect(read(`${TEMP_DIR}/app/components/Topping.tsx`)).toMatchInlineSnapshot(`
         "import * as React from \\"react\\"
         import { StyleProp, TextStyle, View, ViewStyle } from \\"react-native\\"
-<<<<<<< HEAD
-        import { observer } from \\"mobx-react-lite\\"
+        import { observer } from \\"mobx-react-lite\\" // @mst remove-current-line
         import { useAppTheme } from \\"app/utils/useAppTheme\\"
         import type { ThemedStyle } from \\"app/theme\\"
-=======
-        import { observer } from \\"mobx-react-lite\\" // @mst remove-current-line
-        import { colors, typography } from \\"app/theme\\"
->>>>>>> a7382434
         import { Text } from \\"app/components/Text\\"
 
         export interface ToppingProps {
@@ -267,10 +262,7 @@
         export const Topping = observer(function Topping(props: ToppingProps) {
           const { style } = props
           const $styles = [$container, style]
-<<<<<<< HEAD
           const { themed } = useAppTheme();
-=======
->>>>>>> a7382434
 
           return (
             <View style={$styles}>
@@ -284,11 +276,7 @@
           justifyContent: \\"center\\",
         }
 
-<<<<<<< HEAD
         const $text: ThemedStyle<TextStyle> = ({ colors, typography }) => ({
-=======
-        const $text: TextStyle = {
->>>>>>> a7382434
           fontFamily: typography.primary.normal,
           fontSize: 14,
           color: colors.palette.primary500,
@@ -326,14 +314,9 @@
       expect(read(`${TEMP_DIR}/app/components/sub/to/my/Topping.tsx`)).toMatchInlineSnapshot(`
         "import * as React from \\"react\\"
         import { StyleProp, TextStyle, View, ViewStyle } from \\"react-native\\"
-<<<<<<< HEAD
-        import { observer } from \\"mobx-react-lite\\"
+        import { observer } from \\"mobx-react-lite\\" // @mst remove-current-line
         import { useAppTheme } from \\"app/utils/useAppTheme\\"
         import type { ThemedStyle } from \\"app/theme\\"
-=======
-        import { observer } from \\"mobx-react-lite\\" // @mst remove-current-line
-        import { colors, typography } from \\"app/theme\\"
->>>>>>> a7382434
         import { Text } from \\"app/components/Text\\"
 
         export interface ToppingProps {
@@ -350,10 +333,7 @@
         export const Topping = observer(function Topping(props: ToppingProps) {
           const { style } = props
           const $styles = [$container, style]
-<<<<<<< HEAD
           const { themed } = useAppTheme();
-=======
->>>>>>> a7382434
 
           return (
             <View style={$styles}>
@@ -367,11 +347,7 @@
           justifyContent: \\"center\\",
         }
 
-<<<<<<< HEAD
         const $text: ThemedStyle<TextStyle> = ({ colors, typography }) => ({
-=======
-        const $text: TextStyle = {
->>>>>>> a7382434
           fontFamily: typography.primary.normal,
           fontSize: 14,
           color: colors.palette.primary500,
