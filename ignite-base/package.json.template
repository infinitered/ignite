--- conflicted
+++ resolved
@@ -41,11 +41,7 @@
     "redux": "^3.6.0",
     "redux-logger": "^2.4.0",
     "redux-persist": "^3.5.0",
-<<<<<<< HEAD
-    "redux-saga": "^0.12.1",
-=======
     "redux-saga": "^0.13.0",
->>>>>>> 36082b0b
     "reduxsauce": "0.2.0",
     "seamless-immutable": "^6.1.0"
   },
