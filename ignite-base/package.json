--- conflicted
+++ resolved
@@ -19,17 +19,12 @@
     "android:hockeyapp": "cd android && ./gradlew assembleRelease && puck -submit=auto app/build/outputs/apk/app-release.apk",
     "android:devices": "$ANDROID_HOME/platform-tools/adb devices",
     "android:logcat": "$ANDROID_HOME/platform-tools/adb logcat *:S ReactNative:V ReactNativeJS:V",
-<<<<<<< HEAD
-    "android:shake": "$ANDROID_HOME/platform-tools/adb devices | grep '\\t' | awk '{print $1}' | sed 's/\\s//g' | xargs -I {} $ANDROID_HOME/platform-tools/adb -s {} shell input keyevent 82",
+    "android:shake": "$ANDROID_HOME/platform-tools/adb devices | grep '\t' | awk '{print $1}' | sed 's/\\s//g' | xargs -I {} $ANDROID_HOME/platform-tools/adb -s {} shell input keyevent 82",
     "flow": "flow --show-all-errors",
     "precommit": "npm run git-hook",
     "prepush": "npm run git-hook",
     "postrewrite": "npm run git-hook",
     "git-hook": "if [ -d 'ignite-base' ]; then cd ignite-base; fi; npm run lint"
-=======
-    "android:shake": "$ANDROID_HOME/platform-tools/adb devices | grep '\t' | awk '{print $1}' | sed 's/\\s//g' | xargs -I {} $ANDROID_HOME/platform-tools/adb -s {} shell input keyevent 82",
-    "flow": "flow --show-all-errors"
->>>>>>> e8232828
   },
   "dependencies": {
     "apisauce": "^0.6.0",
