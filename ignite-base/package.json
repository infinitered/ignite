--- conflicted
+++ resolved
@@ -24,11 +24,7 @@
   "dependencies": {
     "apisauce": "^0.6.0",
     "format-json": "^1.0.3",
-<<<<<<< HEAD
-    "ignite-basic-generators": "0.0.10",
-=======
     "lodash": "^4.17.2",
->>>>>>> e4dd234f
     "querystringify": "0.0.4",
     "ramda": "^0.22.1",
     "react": "15.3.1",
@@ -56,17 +52,7 @@
     "enzyme": "^2.6.0",
     "flow-bin": "0.33.0",
     "ghooks": "^1.3.2",
-<<<<<<< HEAD
     "ignite-basic-generators": "0.0.10",
-    "mockery": "^1.7.0",
-    "nyc": "^8.1.0",
-    "react-addons-test-utils": "^15.3.2",
-    "react-dom": "^15.3.2",
-    "react-native-mock": "^0.2.7",
-    "reactotron-apisauce": "^1.3.0",
-    "reactotron-react-native": "^1.3.0",
-    "reactotron-redux": "^1.3.1",
-=======
     "mockery": "^2.0.0",
     "nyc": "^9.0.1",
     "react-addons-test-utils": "^15.3.1",
@@ -76,7 +62,6 @@
     "reactotron-react-native": "^1.5.2",
     "reactotron-redux": "^1.5.2",
     "reactotron-redux-saga": "^1.5.2",
->>>>>>> e4dd234f
     "snazzy": "^5.0.0",
     "standard-flow": "^1.0.0"
   },
