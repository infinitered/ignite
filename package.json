{
  "name": "ignite-cli",
<<<<<<< HEAD
  "version": "6.8.0",
=======
  "version": "6.10.1",
>>>>>>> 40501ff6
  "description": "Infinite Red's hottest boilerplate for React Native.",
  "bin": {
    "ignite": "bin/ignite",
    "ignite-cli": "bin/ignite"
  },
  "preferGlobal": true,
  "license": "MIT",
  "repository": "infinitered/ignite",
  "homepage": "https://github.com/infinitered/ignite",
  "files": [
    "boilerplate",
    "build",
    "bin",
    "README.md",
    "template.config.js"
  ],
  "author": {
    "name": "Infinite Red",
    "email": "npm@infinite.red",
    "url": "https://github.com/infinitered/ignite"
  },
  "scripts": {
    "compile": "tsc -p .",
    "build": "yarn compile",
    "format": "npm-run-all format:*",
    "format:js": "prettier --write '**/*.js'",
    "format:json": "prettier --write '**/*.json'",
    "format:md": "prettier --write '**/*.md'",
    "format:ts": "prettier --write '**/*.ts{,x}'",
    "lint": "eslint src test --ext .ts --fix && yarn format",
    "test": "yarn build && yarn lint && jest --runInBand && yarn clean",
    "watch": "jest --runInBand --watch",
    "coverage": "jest --runInBand --coverage",
    "ci:lint": "eslint src test --ext .ts && yarn format",
    "ci:test": "yarn build && yarn ci:lint && jest --runInBand && yarn clean",
    "ci:publish": "yarn build && yarn semantic-release && yarn clean",
    "semantic-release": "semantic-release",
    "clean": "rm -rf ./build"
  },
  "devEngines": {
    "node": ">=7.x",
    "npm": ">=4.x"
  },
  "dependencies": {
    "deepmerge-json": "^1.1.0",
    "gluegun": "^4.5.0"
  },
  "devDependencies": {
    "@semantic-release/git": "^9.0.0",
    "@types/jest": "^26.0.14",
    "@types/node": "12.12.30",
    "@typescript-eslint/eslint-plugin": "^4.19.0",
    "@typescript-eslint/parser": "^4.19.0",
    "babel-eslint": "^10.1.0",
    "eslint": "^7.23.0",
    "eslint-config-prettier": "^8.1.0",
    "eslint-config-standard": "^16.0.2",
    "eslint-plugin-import": "^2.22.1",
    "eslint-plugin-node": "^11.1.0",
    "eslint-plugin-promise": "^4.3.1",
    "husky": "^4.3.0",
    "jest": "^26.5.3",
    "npm-run-all": "4.1.5",
    "prettier": "2.2.1",
    "semantic-release": "^17.4.2",
    "strip-ansi": "^6.0.0",
    "ts-jest": "^26.5.4",
    "ts-node": "^9.1.1",
    "typescript": "^4.1.3"
  },
  "eslintConfig": {
    "parser": "@typescript-eslint/parser",
    "extends": [
      "prettier",
      "plugin:@typescript-eslint/recommended",
      "standard"
    ],
    "plugins": [
      "@typescript-eslint"
    ],
    "globals": {
      "__DEV__": false,
      "jasmine": false,
      "beforeAll": false,
      "afterAll": false,
      "beforeEach": false,
      "afterEach": false,
      "test": false,
      "expect": false,
      "describe": false,
      "jest": false,
      "it": false
    },
    "rules": {
      "@typescript-eslint/ban-ts-ignore": 0,
      "@typescript-eslint/explicit-function-return-type": 0,
      "@typescript-eslint/explicit-member-accessibility": 0,
      "@typescript-eslint/explicit-module-boundary-types": 0,
      "@typescript-eslint/indent": 0,
      "@typescript-eslint/member-delimiter-style": 0,
      "@typescript-eslint/no-empty-interface": 0,
      "@typescript-eslint/no-explicit-any": 0,
      "@typescript-eslint/no-object-literal-type-assertion": 0,
      "@typescript-eslint/no-var-requires": 0,
      "comma-dangle": 0,
      "multiline-ternary": 0,
      "no-undef": 0,
      "no-unused-vars": 0,
      "no-use-before-define": "off",
      "quotes": 0,
      "space-before-function-paren": 0
    }
  },
  "prettier": {
    "printWidth": 100,
    "semi": false,
    "singleQuote": false,
    "trailingComma": "all"
  },
  "release": {
    "plugins": [
      "@semantic-release/commit-analyzer",
      "@semantic-release/release-notes-generator",
      "@semantic-release/npm",
      "@semantic-release/github",
      [
        "@semantic-release/git",
        {
          "assets": "package.json",
          "message": "chore(release): ${nextRelease.version} [skip ci]\n\n${nextRelease.notes}"
        }
      ]
    ]
  },
  "jest": {
    "testPathIgnorePatterns": [
      "/node_modules",
      "/boilerplate"
    ],
    "testEnvironment": "node",
    "transform": {
      "^.+\\.ts$": "ts-jest"
    },
    "moduleFileExtensions": [
      "ts",
      "tsx",
      "js",
      "jsx"
    ]
  }
}<|MERGE_RESOLUTION|>--- conflicted
+++ resolved
@@ -1,10 +1,6 @@
 {
   "name": "ignite-cli",
-<<<<<<< HEAD
-  "version": "6.8.0",
-=======
   "version": "6.10.1",
->>>>>>> 40501ff6
   "description": "Infinite Red's hottest boilerplate for React Native.",
   "bin": {
     "ignite": "bin/ignite",
