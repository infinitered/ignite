{
  "name": "ignite-cli",
<<<<<<< HEAD
  "version": "3.0.0-alpha.5",
=======
  "version": "2.2.4",
>>>>>>> be5d4b27
  "description": "An unfair headstart for your React Native apps.",
  "bin": {
    "ignite": "bin/ignite"
  },
  "preferGlobal": true,
  "scripts": {
    "clean-build": "rm -rf ./build",
    "format": "prettier --write \"{**/*.ts,**/*.js,.circleci/**/*.js}\" --loglevel error && tslint -p . --fix",
    "compile": "tsc -p .",
    "copy-files": "mkdir -p ./build/cli && cp ./src/cli/*.js ./build/cli/",
    "build": "yarn clean-build && yarn format && yarn compile && yarn copy-files",
    "test": "jest tests/fast",
    "watch": "jest tests/fast --watch",
    "lint": "tslint -p .",
    "integration": "jest tests/integration",
    "ci:test": "yarn test && yarn integration",
    "ci:publish": "yarn semantic-release",
    "semantic-release": "semantic-release"
  },
  "repository": "infinitered/ignite",
  "author": {
    "name": "Infinite Red",
    "email": "npm@infinite.red",
    "url": "https://github.com/infinitered/ignite"
  },
  "contributors": [
    "https://github.com/infinitered/ignite/graphs/contributors"
  ],
  "files": [
    "readme.md",
    "build",
    "bin"
  ],
  "license": "MIT",
  "devEngines": {
    "node": ">=7.x",
    "npm": ">=4.x"
  },
  "dependencies": {
    "@types/ramda": "^0.25.47",
    "cryptiles": ">=4.1.2",
    "execa": "0.8.0",
    "fs-jetpack": "1.2.0",
    "gluegun": "^3.2.0",
    "lodash": ">=4.17.5",
    "minimist": "1.2.0",
    "mixin-deep": ">=1.3.1",
    "pretty-error": "2.0.2",
    "ramda": "0.24.1",
    "ramdasauce": "2.1.0",
    "react-native-cli": "^2.0.1",
    "semver": "5.4.1",
    "shelljs": "0.7.8",
    "which": "1.3.0"
  },
  "devDependencies": {
    "@semantic-release/git": "^7.0.5",
    "@types/jest": "^23.3.13",
    "@types/node": "^10.12.18",
    "@types/ora": "^3.0.0",
    "babel-eslint": "7.1.1",
    "husky": "^1.3.1",
    "jest": "^23.6.0",
    "lint-staged": "^8.1.0",
    "mock-fs": "4.4.1",
    "mockery": "2.0.0",
    "prettier": "^1.16.1",
    "semantic-release": "^15.12.4",
    "tempy": "^0.1.0",
    "ts-jest": "^23.10.5",
    "ts-node": "7.0.1",
    "tslint": "^5.12.1",
    "tslint-config-prettier": "^1.17.0",
    "tslint-config-standard": "^8.0.1",
    "typescript": "^3.2.4"
  },
  "standard": {
    "parser": "babel-eslint",
    "globals": [
      "__DEV__"
    ]
  },
  "jest": {
    "testEnvironment": "node",
    "transform": {
      "^.+\\.ts$": "ts-jest"
    },
    "moduleFileExtensions": [
      "ts",
      "js",
      "json",
      "node"
    ]
  },
  "prettier": {
    "printWidth": 120,
    "semi": false,
    "singleQuote": true,
<<<<<<< HEAD
    "trailingComma": "all"
=======
    "printWidth": 100
>>>>>>> be5d4b27
  },
  "husky": {
    "hooks": {
      "pre-commit": "lint-staged"
    }
  },
  "lint-staged": {
    "*.ts": [
      "prettier --write",
      "tslint --fix",
      "git add"
    ],
    "*.md": [
      "prettier --write",
      "git add"
    ],
    "*.json": [
      "prettier --write",
      "git add"
    ]
  },
  "release": {
    "plugins": [
      "@semantic-release/commit-analyzer",
      "@semantic-release/release-notes-generator",
      "@semantic-release/npm",
      "@semantic-release/github",
      [
        "@semantic-release/git",
        {
          "assets": "package.json",
          "message": "chore(release): ${nextRelease.version} [skip ci]\n\n${nextRelease.notes}"
        }
      ]
    ]
  }
}<|MERGE_RESOLUTION|>--- conflicted
+++ resolved
@@ -1,11 +1,7 @@
 {
   "name": "ignite-cli",
-<<<<<<< HEAD
   "version": "3.0.0-alpha.5",
-=======
-  "version": "2.2.4",
->>>>>>> be5d4b27
-  "description": "An unfair headstart for your React Native apps.",
+  "description": "An unfair headstart for your React Native apps. Save 2+ weeks of development!",
   "bin": {
     "ignite": "bin/ignite"
   },
@@ -103,11 +99,7 @@
     "printWidth": 120,
     "semi": false,
     "singleQuote": true,
-<<<<<<< HEAD
     "trailingComma": "all"
-=======
-    "printWidth": 100
->>>>>>> be5d4b27
   },
   "husky": {
     "hooks": {
