--- conflicted
+++ resolved
@@ -1,10 +1,6 @@
 {
   "name": "ignite-cli",
-<<<<<<< HEAD
-  "version": "9.6.3",
-=======
   "version": "9.7.0",
->>>>>>> 54f5208f
   "description": "Infinite Red's hottest boilerplate for React Native.",
   "bin": {
     "ignite": "bin/ignite",
