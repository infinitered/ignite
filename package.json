{
  "name": "ignite-cli",
  "version": "7.14.2",
  "description": "Infinite Red's hottest boilerplate for React Native.",
  "bin": {
    "ignite": "bin/ignite",
    "ignite-cli": "bin/ignite"
  },
  "preferGlobal": true,
  "license": "MIT",
  "repository": "infinitered/ignite",
  "homepage": "https://github.com/infinitered/ignite",
  "files": [
    "boilerplate",
    "build",
    "bin",
    "README.md",
    "template.config.js"
  ],
  "author": {
    "name": "Infinite Red",
    "email": "npm@infinite.red",
    "url": "https://github.com/infinitered/ignite"
  },
  "scripts": {
    "compile": "tsc -p .",
    "build": "yarn compile && cp ./boilerplate/.gitignore ./boilerplate/.gitignore.template",
    "format": "yarn format:js && yarn format:json && yarn format:md && yarn format:ts;",
    "format:js": "prettier --write '**/*.js'",
    "format:json": "prettier --write '**/*.json'",
    "format:md": "prettier --write '**/*.md'",
    "format:ts": "prettier --write '**/*.ts{,x}'",
    "lint": "eslint src test --ext .ts --fix && yarn format",
    "test": "yarn build && yarn lint && jest && yarn clean",
    "watch": "jest --watch",
    "coverage": "jest --coverage",
    "ci:prep": "yarn build && yarn ci:lint",
    "ci:lint": "eslint src test --ext .ts && yarn format",
    "ci:test:expo": "jest ./test/expo",
    "ci:test:vanilla": "jest ./test/vanilla",
    "ci:test": "yarn ci:prep && yarn ci:test:vanilla && yarn ci:test:expo && yarn clean",
    "ci:publish": "yarn build && yarn semantic-release && yarn clean",
    "semantic-release": "semantic-release",
    "clean": "rm -rf ./build && rm ./boilerplate/.gitignore.template"
  },
  "devEngines": {
    "node": ">=7.x",
    "npm": ">=4.x"
  },
  "dependencies": {
    "deepmerge-json": "^1.1.0",
    "gluegun": "^4.7.1",
<<<<<<< HEAD
    "yaml": "^1.10.0"
=======
    "sharp": "^0.30.4"
>>>>>>> d3f7d75d
  },
  "devDependencies": {
    "@rnx-kit/metro-config": "^1.2.26",
    "@rnx-kit/metro-resolver-symlinks": "^0.1.15",
    "@semantic-release/git": "^9.0.0",
    "@types/jest": "^27.0.1",
    "@types/node": "16.6.1",
    "@types/sharp": "^0.30.2",
    "@typescript-eslint/eslint-plugin": "^4.19.0",
    "@typescript-eslint/parser": "^4.19.0",
    "babel-eslint": "^10.1.0",
    "eslint": "^7.23.0",
    "eslint-config-prettier": "^8.1.0",
    "eslint-config-standard": "^16.0.2",
    "eslint-plugin-import": "^2.22.1",
    "eslint-plugin-node": "^11.1.0",
    "eslint-plugin-promise": "^5.1.0",
    "husky": "^7.0.1",
    "jest": "^27.0.6",
    "prettier": "2.3.2",
    "semantic-release": "^17.4.2",
    "strip-ansi": "^6.0.0",
    "ts-jest": "^27.0.4",
    "ts-node": "^10.2.0",
    "typescript": "^4.1.3"
  },
  "eslintConfig": {
    "parser": "@typescript-eslint/parser",
    "extends": [
      "prettier",
      "plugin:@typescript-eslint/recommended",
      "standard"
    ],
    "plugins": [
      "@typescript-eslint"
    ],
    "globals": {
      "__DEV__": false,
      "jasmine": false,
      "beforeAll": false,
      "afterAll": false,
      "beforeEach": false,
      "afterEach": false,
      "test": false,
      "expect": false,
      "describe": false,
      "jest": false,
      "it": false
    },
    "rules": {
      "@typescript-eslint/ban-ts-ignore": 0,
      "@typescript-eslint/ban-ts-comment": 0,
      "@typescript-eslint/explicit-function-return-type": 0,
      "@typescript-eslint/explicit-member-accessibility": 0,
      "@typescript-eslint/explicit-module-boundary-types": 0,
      "@typescript-eslint/indent": 0,
      "@typescript-eslint/member-delimiter-style": 0,
      "@typescript-eslint/no-empty-interface": 0,
      "@typescript-eslint/no-explicit-any": 0,
      "@typescript-eslint/no-object-literal-type-assertion": 0,
      "@typescript-eslint/no-var-requires": 0,
      "comma-dangle": 0,
      "multiline-ternary": 0,
      "no-undef": 0,
      "no-unused-vars": 0,
      "no-use-before-define": "off",
      "quotes": 0,
      "space-before-function-paren": 0
    }
  },
  "prettier": {
    "printWidth": 100,
    "semi": false,
    "singleQuote": false,
    "trailingComma": "all"
  },
  "release": {
    "plugins": [
      "@semantic-release/commit-analyzer",
      "@semantic-release/release-notes-generator",
      "@semantic-release/npm",
      "@semantic-release/github",
      [
        "@semantic-release/git",
        {
          "assets": "package.json",
          "message": "chore(release): ${nextRelease.version} [skip ci]\n\n${nextRelease.notes}"
        }
      ]
    ]
  },
  "jest": {
    "testPathIgnorePatterns": [
      "/node_modules/",
      "/boilerplate/"
    ],
    "testEnvironment": "node",
    "transform": {
      "^.+\\.ts$": "ts-jest"
    },
    "moduleFileExtensions": [
      "ts",
      "tsx",
      "js",
      "jsx"
    ]
  }
}<|MERGE_RESOLUTION|>--- conflicted
+++ resolved
@@ -50,11 +50,7 @@
   "dependencies": {
     "deepmerge-json": "^1.1.0",
     "gluegun": "^4.7.1",
-<<<<<<< HEAD
-    "yaml": "^1.10.0"
-=======
     "sharp": "^0.30.4"
->>>>>>> d3f7d75d
   },
   "devDependencies": {
     "@rnx-kit/metro-config": "^1.2.26",
