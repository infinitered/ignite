{
  "name": "ignite-cli",
  "version": "7.10.9",
  "description": "Infinite Red's hottest boilerplate for React Native.",
  "bin": {
    "ignite": "bin/ignite",
    "ignite-cli": "bin/ignite"
  },
  "preferGlobal": true,
  "license": "MIT",
  "repository": "infinitered/ignite",
  "homepage": "https://github.com/infinitered/ignite",
  "files": [
    "boilerplate",
    "build",
    "bin",
    "README.md",
    "template.config.js"
  ],
  "author": {
    "name": "Infinite Red",
    "email": "npm@infinite.red",
    "url": "https://github.com/infinitered/ignite"
  },
  "scripts": {
    "compile": "tsc -p .",
    "build": "yarn compile && cp ./boilerplate/.gitignore ./boilerplate/.gitignore.template",
    "format": "npm run format:js && npm run format:json && npm run format:md && npm run format:ts;",
    "format:js": "prettier --write '**/*.js'",
    "format:json": "prettier --write '**/*.json'",
    "format:md": "prettier --write '**/*.md'",
    "format:ts": "prettier --write '**/*.ts{,x}'",
    "lint": "eslint src test --ext .ts --fix && yarn format",
    "test": "yarn build && yarn lint && jest && yarn clean",
    "watch": "jest --watch",
    "coverage": "jest --coverage",
    "ci:prep": "yarn build && yarn ci:lint",
    "ci:lint": "eslint src test --ext .ts && yarn format",
    "ci:test:expo": "jest ./test/expo",
    "ci:test:vanilla": "jest ./test/vanilla",
    "ci:test": "yarn ci:prep && yarn ci:test:vanilla && yarn ci:test:expo && yarn clean",
    "ci:publish": "yarn build && yarn semantic-release && yarn clean",
    "semantic-release": "semantic-release",
    "clean": "rm -rf ./build && rm ./boilerplate/.gitignore.template"
  },
  "devEngines": {
    "node": ">=7.x",
    "npm": ">=4.x"
  },
  "dependencies": {
    "deepmerge-json": "^1.1.0",
<<<<<<< HEAD
    "gluegun": "^4.5.0",
    "yaml": "^1.10.0"
=======
    "gluegun": "^4.7.1"
>>>>>>> 7a70eb3a
  },
  "devDependencies": {
    "@rnx-kit/metro-config": "^1.2.26",
    "@rnx-kit/metro-resolver-symlinks": "^0.1.15",
    "@semantic-release/git": "^9.0.0",
    "@types/jest": "^27.0.1",
    "@types/node": "16.6.1",
    "@typescript-eslint/eslint-plugin": "^4.19.0",
    "@typescript-eslint/parser": "^4.19.0",
    "babel-eslint": "^10.1.0",
    "eslint": "^7.23.0",
    "eslint-config-prettier": "^8.1.0",
    "eslint-config-standard": "^16.0.2",
    "eslint-plugin-import": "^2.22.1",
    "eslint-plugin-node": "^11.1.0",
    "eslint-plugin-promise": "^5.1.0",
    "husky": "^7.0.1",
    "jest": "^27.0.6",
    "prettier": "2.3.2",
    "semantic-release": "^17.4.2",
    "solidarity": "^3.0.4",
    "strip-ansi": "^6.0.0",
    "ts-jest": "^27.0.4",
    "ts-node": "^10.2.0",
    "typescript": "^4.1.3"
  },
  "eslintConfig": {
    "parser": "@typescript-eslint/parser",
    "extends": [
      "prettier",
      "plugin:@typescript-eslint/recommended",
      "standard"
    ],
    "plugins": [
      "@typescript-eslint"
    ],
    "globals": {
      "__DEV__": false,
      "jasmine": false,
      "beforeAll": false,
      "afterAll": false,
      "beforeEach": false,
      "afterEach": false,
      "test": false,
      "expect": false,
      "describe": false,
      "jest": false,
      "it": false
    },
    "rules": {
      "@typescript-eslint/ban-ts-ignore": 0,
      "@typescript-eslint/ban-ts-comment": 0,
      "@typescript-eslint/explicit-function-return-type": 0,
      "@typescript-eslint/explicit-member-accessibility": 0,
      "@typescript-eslint/explicit-module-boundary-types": 0,
      "@typescript-eslint/indent": 0,
      "@typescript-eslint/member-delimiter-style": 0,
      "@typescript-eslint/no-empty-interface": 0,
      "@typescript-eslint/no-explicit-any": 0,
      "@typescript-eslint/no-object-literal-type-assertion": 0,
      "@typescript-eslint/no-var-requires": 0,
      "comma-dangle": 0,
      "multiline-ternary": 0,
      "no-undef": 0,
      "no-unused-vars": 0,
      "no-use-before-define": "off",
      "quotes": 0,
      "space-before-function-paren": 0
    }
  },
  "prettier": {
    "printWidth": 100,
    "semi": false,
    "singleQuote": false,
    "trailingComma": "all"
  },
  "release": {
    "plugins": [
      "@semantic-release/commit-analyzer",
      "@semantic-release/release-notes-generator",
      "@semantic-release/npm",
      "@semantic-release/github",
      [
        "@semantic-release/git",
        {
          "assets": "package.json",
          "message": "chore(release): ${nextRelease.version} [skip ci]\n\n${nextRelease.notes}"
        }
      ]
    ]
  },
  "jest": {
    "testPathIgnorePatterns": [
      "/node_modules/",
      "/boilerplate/"
    ],
    "testEnvironment": "node",
    "transform": {
      "^.+\\.ts$": "ts-jest"
    },
    "moduleFileExtensions": [
      "ts",
      "tsx",
      "js",
      "jsx"
    ]
  }
}<|MERGE_RESOLUTION|>--- conflicted
+++ resolved
@@ -49,12 +49,8 @@
   },
   "dependencies": {
     "deepmerge-json": "^1.1.0",
-<<<<<<< HEAD
-    "gluegun": "^4.5.0",
+    "gluegun": "^4.7.1",
     "yaml": "^1.10.0"
-=======
-    "gluegun": "^4.7.1"
->>>>>>> 7a70eb3a
   },
   "devDependencies": {
     "@rnx-kit/metro-config": "^1.2.26",
