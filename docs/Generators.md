--- conflicted
+++ resolved
@@ -145,27 +145,7 @@
 
 Read more about making your own generators in the [Generator Templates](./Generator-Templates.md) documentation.
 
-<<<<<<< HEAD
 ## Updating generators
-=======
-## Front matter
-
-If you'd like to customize the destination of a given template but not the location of the template file itself we support overriding the destination directory via front matter. For example in `./ignite/templates/navigator/*` we have:
-
-```
----
-destinationDir: app/navigation
----
-import { StackNavigator } from "react-navigation"
-...
-```
-
-This will copy files to `./app/navigation/*` instead of the default `./app/navigators/*`.
-
-We plan to support more powerful customization via front matter in the future.
-
-## Customizing generators
->>>>>>> 8dd4881e
 
 You may want to update your generators to the latest version of Ignite.
 
